--- conflicted
+++ resolved
@@ -57,36 +57,6 @@
 with the package and pointers to additional info.
 
 Package, Description, Author(s), Doc page, Example, Library
-<<<<<<< HEAD
-ASPHERE, aspherical particles, -, "Section_howto 6.14"_Section_howto.html#howto_14, ellipse, -
-BODY, body-style particles, -, "body"_body.html, body, -
-CLASS2, class 2 force fields, -, "pair_style lj/class2"_pair_class2.html, -, -
-COLLOID, colloidal particles, -, "atom_style colloid"_atom_style.html, colloid, -
-COMPRESS, I/O compression, Axel Kohlmeyer (Temple U), "dump */gz"_dump.html, -, -
-CORESHELL, adiabatic core/shell model, Hendrik Heenen (Technical U of Munich), "Section_howto 6.25"_Section_howto.html#howto_25, coreshell, -
-DIPOLE, point dipole particles, -, "pair_style dipole/cut"_pair_dipole.html, dipole, -
-FLD, Fast Lubrication Dynamics, Kumar & Bybee & Higdon (1), "pair_style lubricateU"_pair_lubricateU.html, -, -
-GPU, GPU-enabled styles, Mike Brown (ORNL), "Section accelerate"_accelerate_gpu.html, gpu, lib/gpu
-GRANULAR, granular systems, -, "Section_howto 6.6"_Section_howto.html#howto_6, pour, -
-KIM, openKIM potentials, Smirichinski & Elliot & Tadmor (3), "pair_style kim"_pair_kim.html, kim, KIM
-KOKKOS, Kokkos-enabled styles, Trott & Edwards (4), "Section_accelerate"_accelerate_kokkos.html, kokkos, lib/kokkos
-KSPACE, long-range Coulombic solvers, -, "kspace_style"_kspace_style.html, peptide, -
-MANYBODY, many-body potentials, -, "pair_style tersoff"_pair_tersoff.html, shear, -
-MEAM, modified EAM potential, Greg Wagner (Sandia), "pair_style meam"_pair_meam.html, meam, lib/meam
-MC, Monte Carlo options, -, "fix gcmc"_fix_gcmc.html, -, -
-MOLECULE, molecular system force fields, -, "Section_howto 6.3"_Section_howto.html#howto_3, peptide, -
-OPT, optimized pair styles, Fischer & Richie & Natoli (2), "Section accelerate"_accelerate_opt.html, -, -
-PERI, Peridynamics models, Mike Parks (Sandia), "pair_style peri"_pair_peri.html, peri, -
-POEMS, coupled rigid body motion, Rudra Mukherjee (JPL), "fix poems"_fix_poems.html, rigid, lib/poems
-PYTHON, embed Python code in an input script, -, "python"_python.html, python, lib/python
-REPLICA, multi-replica methods, -, "Section_howto 6.5"_Section_howto.html#howto_5, tad, -
-RIGID, rigid bodies, -, "fix rigid"_fix_rigid.html, rigid, -
-SHOCK, shock loading methods, -, "fix msst"_fix_msst.html, -, -
-SNAP, quantum-fit potential, Aidan Thompson (Sandia), "pair snap"_pair_snap.html, snap, -
-SRD, stochastic rotation dynamics, -, "fix srd"_fix_srd.html, srd, -
-VORONOI, Voronoi tesselations, Daniel Schwen (LANL), "compute voronoi/atom"_compute_voronoi_atom.html, -, Voro++
-XTC, dumps in XTC format, -, "dump"_dump.html, -, -
-=======
 "ASPHERE"_#ASPHERE, aspherical particles, -, "Section_howto 6.14"_Section_howto.html#howto_14, ellipse, -
 "BODY"_#BODY, body-style particles, -, "body"_body.html, body, -
 "CLASS2"_#CLASS2, class 2 force fields, -, "pair_style lj/class2"_pair_class2.html, -, -
@@ -108,7 +78,6 @@
 "PERI"_#PERI, Peridynamics models, Mike Parks (Sandia), "pair_style peri"_pair_peri.html, peri, -
 "POEMS"_#POEMS, coupled rigid body motion, Rudra Mukherjee (JPL), "fix poems"_fix_poems.html, rigid, lib/poems
 "PYTHON"_#PYTHON, embed Python code in an input script, -, "python"_python.html, python, lib/python
-"REAX"_#REAX, ReaxFF potential, Aidan Thompson (Sandia), "pair_style reax"_pair_reax.html, reax,  lib/reax
 "REPLICA"_#REPLICA, multi-replica methods, -, "Section_howto 6.5"_Section_howto.html#howto_5, tad, -
 "RIGID"_#RIGID, rigid bodies, -, "fix rigid"_fix_rigid.html, rigid, -
 "SHOCK"_#SHOCK, shock loading methods, -, "fix msst"_fix_msst.html, -, -
@@ -116,7 +85,6 @@
 "SRD"_#SRD, stochastic rotation dynamics, -, "fix srd"_fix_srd.html, srd, -
 "VORONOI"_#VORONOI, Voronoi tesselations, Daniel Schwen (LANL), "compute voronoi/atom"_compute_voronoi_atom.html, -, Voro++
 "XTC"_#XTC, dumps in XTC format, -, "dump"_dump.html, -, -
->>>>>>> a4373175
 :tb(ea=c)
 
 The "Authors" column lists a name(s) if a specific person is
