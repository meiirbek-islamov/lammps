--- conflicted
+++ resolved
@@ -44,14 +44,7 @@
       {binsize} value = size
         size = bin size for neighbor list construction (distance units)
       {device} value = device_type
-<<<<<<< HEAD
         device_type = {kepler} or {fermi} or {cypress} or {phi} or {intel} or {generic}
-  {intel} args = Nthreads precision keyword value ...
-    Nthreads = # of OpenMP threads to associate with each MPI process on host
-    precision = {single} or {mixed} or {double}
-    keywords = {balance} or {offload_cards} or {offload_ghost} or {offload_tpc} or {offload_threads}
-=======
-        device_type = {kepler} or {fermi} or {cypress} or {generic}
   {intel} args = NPhi keyword value ...
     Nphi = # of coprocessors per node
     zero or more keyword/value pairs may be appended 
@@ -60,7 +53,6 @@
         single = perform force calculations in single precision
         mixed = perform force calculations in mixed precision
         double = perform force calculations in double precision
->>>>>>> f864979c
      {balance} value = split
        split = fraction of work to offload to coprocessor, -1 for dynamic
      {ghost} value = {yes} or {no}
@@ -243,26 +235,6 @@
 the value can improve performance. The number of threads per atom must
 be a power of 2 and currently cannot be greater than 32.
 
-<<<<<<< HEAD
-The {cellsize} keyword can be used to control the size of the cells used
-for binning atoms in neighbor list calculations. Setting this value is 
-normally not needed; the optimal value is close to the default 
-(equal to the cutoff distance for the short range interactions 
-plus the neighbor skin). GPUs can perform efficiently with much larger cutoffs 
-than CPUs and this can be used to reduce the time required for long-range 
-calculations or in some cases to eliminate them with models such as 
-"coul/wolf"_pair_coul.html or "coul/dsf"_pair_coul.html. For very large cutoffs,
-it can be more efficient to use smaller values for cellsize in parallel
-simulations. For example, with a cutoff of 20*sigma and a neighbor skin of
-sigma, a cellsize of 5.25*sigma can be efficient for parallel simulations.
-
-The {device} keyword can be used to tune parameters to optimize for a specific
-accelerator when using OpenCL. For CUDA, the {device} keyword is ignored.
-Currently, the device type is limited to NVIDIA Kepler, NVIDIA Fermi, 
-AMD Cypress, Intel CPU, Intel Phi, or a generic device. More devices will be 
-added soon. The default device type can be specified when building LAMMPS with
-the GPU library.
-=======
 The {binsize} keyword sets the size of bins used to bin atoms in
 neighbor list builds.  Setting this value is normally not needed; the
 optimal value is close to the default, which is set equal to the
@@ -286,7 +258,6 @@
 may be added later.  The default device type can be specified when
 building LAMMPS with the GPU library, via settings in the
 lib/gpu/Makefile that is used.
->>>>>>> f864979c
 
 :line
 
