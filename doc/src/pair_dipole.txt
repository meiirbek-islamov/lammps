--- conflicted
+++ resolved
@@ -39,18 +39,10 @@
 pair_coeff * * 1.0 1.0
 pair_coeff 2 3 1.0 1.0 2.5 4.0 :pre
 
-<<<<<<< HEAD
-pair_style lj/sf/dipole/sf 3.0 3.0
-pair_coeff * * 1.0 1.0
-pair_coeff * * 1.0 1.0 scale 0.8
-pair_coeff 2 3 1.0 1.0 2.5 4.0
-pair_coeff * * 1.0 1.0 2.5 4.0 scale 0.8 :pre
-=======
 pair_style lj/sf/dipole/sf 9.0
 pair_coeff * * 1.0 1.0 
 pair_coeff 2 3 1.0 1.0 2.5 4.0 scale 0.5
 pair_coeff 2 3 1.0 1.0 2.5 4.0 :pre
->>>>>>> b23e9f0d
 
 pair_style lj/cut/dipole/long 10.0
 pair_coeff * * 1.0 1.0
