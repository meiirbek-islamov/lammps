--- conflicted
+++ resolved
@@ -33,11 +33,7 @@
 6.21 "Calculating viscosity"_#howto_21
 6.22 "Calculating a diffusion coefficient"_#howto_22
 6.23 "Using chunks to calculate system properties"_#howto_23
-<<<<<<< HEAD
-6.24 "Setting parameters for the pppm/disp"_#howto_24 :all(b)
-=======
 6.24 "Setting parameters for the kspace_style pppm/disp command"_#howto_24 :all(b)
->>>>>>> 77f87a6d
 
 The example input scripts included in the LAMMPS distribution and
 highlighted in "Section_example"_Section_example.html also show how to
@@ -2281,12 +2277,7 @@
 compute vbias all temp/profile 1 0 0 y 10
 fix 1 all ave/chunk 100 10 1000 cc1 temp bias vbias file tmp.out :pre
 
-<<<<<<< HEAD
-(2) Mimicing the deprecated compute msd/molecule command
-to compute the mean-squared displacement of each molecule:
-=======
 (3) Center of mass of each molecule:
->>>>>>> 77f87a6d
 
 compute cc1 all chunk/atom molecule
 compute myChunk all com/chunk cc1
@@ -2411,106 +2402,6 @@
 to specify this command explicitly.
 
 :line
-
-6.24 Setting parameters for pppm/disp :link(howto_24),h4
-
-The PPPM method computes interactions by splitting the pair potential
-into two parts, one of which is computed in a normal pairwise fashion,
-the so-called real-space part, and one of which is computed using the
-Fourier transform, the so called reciprocal-space or kspace part.
-For both parts, the potential is not computed exactly but is approximated.
-Thus, there is an error in both parts of the computation, the real-space
-and the kspace error. The just mentioned facts are true both for the
-PPPM for Coulomb as well as dispersion interactions. The deciding
-difference - and also the reason why the parameters for pppm/disp
-have to be selected with more care - is the impact of the errors on
-the results: The kspace error of the PPPM for Coulomb and dispersion
-interaction and the real-space error of the PPPM for Coulomb interaction
-have the character of noise. In contrast, the real-space error of the
-PPPM for dispersion has a clear physical interpretation: the underprediction
-of cohesion. As a consequence, the real-space error has a much stronger
-effect than the kspace error on simulation results for pppm/disp.
-Parameters must thus be chosen in a way that this error is much smaller
-than the kspace error.
-
-When using pppm/disp and not making any specifications on the
-PPPM parameters via the kspace modify command, parameters will be
-tuned such that the real-space error and the kspace error are equal.
-This will result in simulations that are either inaccurate or slow,
-both of which is not desirable. For selecting parameters for the
-pppm/disp that provide fast and accurate simulations, there are two
-approaches, which both have their up- and downsides.
-
-The first approach is to set desired real-space an kspace accuracies
-via the {kspace_modify force/disp/real} and
-{kspace_modify force/disp/kspace} commands. Note that the accuracies
-have to be specified in force units and are thus dependend on the chosen
-unit settings. For real units, 0.0001 and 0.002 seem to provide reasonable
-accurate and efficient computations for the real-space and kspace accuracies.
-0.002 and 0.05 work well for most systems using lj units. PPPM parameters will
-be generated based on the desired accuracies. The upside of
-this approach is that it usually provides
-a good set of parameters and will work for both the {kspace_modify diff ad}
-and {kspace_modify diff ik} options.
-The downside of the method is that setting
-the PPPM parameters will take some time during the initialization of
-the simulation.
-
-The second approach is to set the parameters for the pppm/disp explicitly
-using the {kspace_modify mesh/disp}, {kspace_modify order/disp},
-and {kspace_modify gewald/disp} commands. This approach requires a
-more experienced user who understands well the impact of the choice of parameters
-on the simulation accuracy and performance. This approach provides a
-fast initialization of the simulation. However, it is sensitive to errors:
-A combination of parameters that will perform well for one system might result
-in far-from-optimal conditions for other simulations. For example, parametes
-that provide accurate and fast computations for all-atomistic force fields
-can provide insufficient accuracy or united-atomistic force fields (which is
-related to that the latter typically have larger dispersion coefficients).
-
-To avoid inaccurate or inefficient simulations, the pppm/disp stops
-simulations with an error message if no action is taken to control the
-PPPM parameters. If the automatic parameter generation is desired and
-real-space and kspace accuracies are desired to be equal, this error
-message can be suppressed using the {kspace_modify disp/auto yes}
-command.
-
-A reasonable approach that combines the upsides of both methods
-is to make the first run using the {kspace_modify force/disp/real}
-and {kspace_modify force/disp/kspace} commands, write down the PPPM parameters
-from the outut, and specify these parameters using the second approach
-in subsequent runs (which have the same composition, force field, and
-approximately the same volume).
-
-Concerning the performance of the pppm/disp there are two more
-things to consider. The first is that when using the pppm/disp, the
-cutoff parameter does no longer affect the accuracy of the simulation
-(subject to that gewald/disp is adjusted when changing the cutoff).
-The performance can thus be increased by examining different values
-for the cutoff parameter. A lower bound for the cutoff is only set
-by the truncation error of the repulsive term of pair potentials.
-
-The second is that the mixing rule of the pair style has an impact on
-the computation time when using the pppm/disp. Fastest computations are
-achieved when using the geometric mixing rule. Using the arithmetic
-mixing rule substantially increases the computational cost.
-The computational overhead can be reduced using the
-{kspace_modify mix/disp geom} and {kspace_modify splittol}
-commands. The first command simply enforces geometric mixing of the
-dispersion coeffiecients in kspace computations.
-This introduces some error in the computations but will also significantly
-speed-up the simulations. The second keyword sets the accuracy with
-which the dispersion coefficients are approximated using a matrix factorization approach.
-This may result in better accuracy then using the first command, but will
-usually also not provide an equally good increase of efficiency.
-
-Finally, pppm/disp can also be used when no mixing rules apply.
-This can be achieved using the {kspace_modify mix/disp none} command.
-Note that the code does not check automatically whether any mixing
-rule is fulfilled. If mixing rules do not apply, the user will have
-to specify this command explicitly.
-
-:line
 :line
 
 :link(Berendsen)
