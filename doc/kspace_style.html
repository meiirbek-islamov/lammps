--- conflicted
+++ resolved
@@ -15,11 +15,7 @@
 </P>
 <PRE>kspace_style style value 
 </PRE>
-<<<<<<< HEAD
-<UL><LI>style = <I>none</I> or <I>ewald</I> or <I>pppm</I> or <I>pppm/cg</I> or <I>pppm/tip4p</I> or <I>ewald/n</I> or <I>pppm/gpu</I> or <I>ewald/omp</I> or <I>pppm/omp</I> or <I>pppm/cg/omp</I> or <I>pppm/proxy</I> 
-=======
 <UL><LI>style = <I>none</I> or <I>ewald</I> or <I>pppm</I> or <I>pppm/cg</I> or <I>pppm/tip4p</I> or <I>ewald/n</I> or <I>pppm/gpu</I> or <I>ewald/omp</I> or <I>pppm/omp</I> or <I>pppm/cg/omp</I> or <I>pppm/tip4p/omp</I> or <I>pppm/proxy</I> or <I>pppm/tip4p/proxy</I> 
->>>>>>> 5fe50fbf
 
 <PRE>  <I>none</I> value = none
   <I>ewald</I> value = accuracy
