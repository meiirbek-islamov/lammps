"LAMMPS WWW Site"_lws - "LAMMPS Documentation"_ld - "LAMMPS Commands"_lc :c

:link(lws,http://lammps.sandia.gov)
:link(ld,Manual.html)
:link(lc,Section_commands.html#comm)

:line

variable command :h3

[Syntax:]

variable name style args ... :pre

name = name of variable to define :ulb,l
style = {delete} or {index} or {loop} or {world} or {universe} or
{uloop} or {string} or {format} or {getenv} or {file} or {atomfile} or {python} or {equal} or {atom} :l
  {delete} = no args
  {index} args = one or more strings
  {loop} args = N
    N = integer size of loop, loop from 1 to N inclusive
  {loop} args = N pad
    N = integer size of loop, loop from 1 to N inclusive
    pad = all values will be same length, e.g. 001, 002, ..., 100
  {loop} args = N1 N2
    N1,N2 = loop from N1 to N2 inclusive
  {loop} args = N1 N2 pad
    N1,N2 = loop from N1 to N2 inclusive
    pad = all values will be same length, e.g. 050, 051, ..., 100
  {world} args = one string for each partition of processors
  {universe} args = one or more strings
  {uloop} args = N
    N = integer size of loop
  {uloop} args = N pad
    N = integer size of loop
    pad = all values will be same length, e.g. 001, 002, ..., 100
  {string} arg = one string
  {format} args = vname fstr
    vname = name of equal-style variable to evaluate
    fstr = C-style format string
  {getenv} arg = one string
  {file} arg = filename
  {atomfile} arg = filename
  {python} arg = function
  {equal} or {atom} args = one formula containing numbers, thermo keywords, math operations, group functions, atom values and vectors, compute/fix/variable references
    numbers = 0.0, 100, -5.4, 2.8e-4, etc
    constants = PI, version, on, off, true, false, yes, no
    thermo keywords = vol, ke, press, etc from "thermo_style"_thermo_style.html
    math operators = (), -x, x+y, x-y, x*y, x/y, x^y, x%y,
                     x == y, x != y, x &lt y, x &lt= y, x &gt y, x &gt= y, x && y, x || y, !x
    math functions = sqrt(x), exp(x), ln(x), log(x), abs(x),
                     sin(x), cos(x), tan(x), asin(x), acos(x), atan(x), atan2(y,x),
                     random(x,y,z), normal(x,y,z), ceil(x), floor(x), round(x)
                     ramp(x,y), stagger(x,y), logfreq(x,y,z), logfreq2(x,y,z), 
		     stride(x,y,z), stride2(x,y,z,a,b,c), 
		     vdisplace(x,y), swiggle(x,y,z), cwiggle(x,y,z)
    group functions = count(group), mass(group), charge(group),
		      xcm(group,dim), vcm(group,dim), fcm(group,dim),
		      bound(group,dir), gyration(group), ke(group),
		      angmom(group,dim), torque(group,dim),
                      inertia(group,dimdim), omega(group,dim)
    region functions = count(group,region), mass(group,region), charge(group,region),
		      xcm(group,dim,region), vcm(group,dim,region), fcm(group,dim,region),
		      bound(group,dir,region), gyration(group,region), ke(group,reigon),
		      angmom(group,dim,region), torque(group,dim,region), 
		      inertia(group,dimdim,region), omega(group,dim,region)
    special functions = sum(x), min(x), max(x), ave(x), trap(x), slope(x), gmask(x), rmask(x), grmask(x,y), next(x)
    feature functions = is_active(category,feature,exact), is_defined(category,id,exact)
    atom value = id\[i\], mass\[i\], type\[i\], mol\[i\], x\[i\], y\[i\], z\[i\], vx\[i\], vy\[i\], vz\[i\], fx\[i\], fy\[i\], fz\[i\], q\[i\]
    atom vector = id, mass, type, mol, x, y, z, vx, vy, vz, fx, fy, fz, q
    compute references = c_ID, c_ID\[i\], c_ID\[i\]\[j\]
    fix references = f_ID, f_ID\[i\], f_ID\[i\]\[j\]
    variable references = v_name, v_name\[i\] :pre
:ule

[Examples:]

variable x index run1 run2 run3 run4 run5 run6 run7 run8
variable LoopVar loop $n
variable beta equal temp/3.0
variable b1 equal x\[234\]+0.5*vol
variable b1 equal "x\[234\] + 0.5*vol"
variable b equal xcm(mol1,x)/2.0
variable b equal c_myTemp
variable b atom x*y/vol
variable foo string myfile
variable myPy python increase
variable f file values.txt
variable temp world 300.0 310.0 320.0 $\{Tfinal\}
variable x universe 1 2 3 4 5 6 7 8 9 10 11 12 13 14 15
variable x uloop 15 pad
variable str format x %.6g
variable x delete :pre

[Description:]

This command assigns one or more strings to a variable name for
evaluation later in the input script or during a simulation.

Variables can thus be useful in several contexts.  A variable can be
defined and then referenced elsewhere in an input script to become
part of a new input command.  For variable styles that store multiple
strings, the "next"_next.html command can be used to increment which
string is assigned to the variable.  Variables of style {equal} store
a formula which when evaluated produces a single numeric value which
can be output either directly (see the "print"_print.html, "fix
print"_fix_print.html, and "run every"_run.html commands) or as part
of thermodynamic output (see the "thermo_style"_thermo_style.html
command), or used as input to an averaging fix (see the "fix
ave/time"_fix_ave_time.html command).  Variables of style {atom} store
a formula which when evaluated produces one numeric value per atom
which can be output to a dump file (see the "dump custom"_dump.html
command) or used as input to an averaging fix (see the "fix
ave/spatial"_fix_ave_spatial.html and "fix ave/atom"_fix_ave_atom.html
commands).  Variables of style {atomfile} can be used anywhere in an
input script that atom-style variables are used; they get their
per-atom values from a file rather than from a formula.  Variables can
be hooked to Python functions using code you provide, so that the
variable gets its value from the evaluation of the Python code.

IMPORTANT NOTE: As discussed in "Section 3.2"_Section_commands.html#cmd_2
of the manual, an input script can use "immediate" variables, specified
as $(formula) with parenthesis, where the formula has the same syntax
as equal-style variables described on this page.  This is a convenient
way to evaluate a formula immediately without using the variable command
to define a named variable and then evaluate that variable. See below
for a more detailed discussion of this feature.

In the discussion that follows, the "name" of the variable is the
arbitrary string that is the 1st argument in the variable command.
This name can only contain alphanumeric characters and underscores.
The "string" is one or more of the subsequent arguments.  The "string"
can be simple text as in the 1st example above, it can contain other
variables as in the 2nd example, or it can be a formula as in the 3rd
example.  The "value" is the numeric quantity resulting from
evaluation of the string.  Note that the same string can generate
different values when it is evaluated at different times during a
simulation.

IMPORTANT NOTE: When the input script line is encountered that defines
a variable of style {equal} or {atom} or {python} that contains a
formula or Python code, the formula is NOT immediately evaluated.
It will be evaluated every time when the variable is [used] instead.
If you simply want to evaluate a formula in place you can use as
so-called. See the section below about "Immediate Evaluation
of Variables" for more details on the topic.  This is also true of
a {format} style variable since it evaluates another variable when
it is invoked.

IMPORTANT NOTE: Variables of style {equal} and {atom} can be used as
inputs to various other LAMMPS commands which evaluate their formulas
as needed, e.g. at different timesteps during a "run"_run.html.
Variables of style {python} can be used in place of an equal-style
variable so long as the associated Python function, as defined by the
"python"_python.html command, returns a numeric value.  Thus any
command that states it can use an equal-style variable as an argument,
can also use such a python-style variable.  This means that when the
LAMMPS command evaluates the variable, the Python function will be
executed.

IMPORTANT NOTE: When a variable command is encountered in the input
script and the variable name has already been specified, the command
is ignored.  This means variables can NOT be re-defined in an input
script (with two exceptions, read further).  This is to allow an input
script to be processed multiple times without resetting the variables;
see the "jump"_jump.html or "include"_include.html commands.  It also
means that using the "command-line switch"_Section_start.html#start_7
-var will override a corresponding index variable setting in the input
script.

There are two exceptions to this rule.  First, variables of style
{string}, {getenv}, {equal}, {atom}, and {python} ARE redefined each
time the command is encountered.  This allows these style of variables
to be redefined multiple times in an input script.  In a loop, this
means the formula associated with an {equal} or {atom} style variable
can change if it contains a substitution for another variable, e.g. $x
or v_x.

Second, as described below, if a variable is iterated on to the end of
its list of strings via the "next"_next.html command, it is removed
from the list of active variables, and is thus available to be
re-defined in a subsequent variable command.  The {delete} style does
the same thing.

:line

"This section"_Section_commands.html#cmd_2 of the manual explains how
occurrences of a variable name in an input script line are replaced by
the variable's string.  The variable name can be referenced as $x if
the name "x" is a single character, or as $\{LoopVar\} if the name
"LoopVar" is one or more characters.

As described below, for variable styles {index}, {loop}, {file},
{universe}, and {uloop}, which string is assigned to a variable can be
incremented via the "next"_next.html command.  When there are no more
strings to assign, the variable is exhausted and a flag is set that
causes the next "jump"_jump.html command encountered in the input
script to be skipped.  This enables the construction of simple loops
in the input script that are iterated over and then exited from.

As explained above, an exhausted variable can be re-used in an input
script.  The {delete} style also removes the variable, the same as if
it were exhausted, allowing it to be redefined later in the input
script or when the input script is looped over.  This can be useful
when breaking out of a loop via the "if"_if.html and "jump"_jump.html
commands before the variable would become exhausted.  For example,

label	    loop
variable    a loop 5
print	    "A = $a"
if	    "$a > 2" then "jump in.script break"
next	    a
jump	    in.script loop
label	    break
variable    a delete :pre

:line

This section describes how all the various variable styles are defined
and what they store.  Except for the {equal} and {atom} styles,
which are explaine in the next section.

Many of the styles store one or more strings.  Note that a single
string can contain spaces (multiple words), if it is enclosed in
quotes in the variable command.  When the variable is substituted for
in another input script command, its returned string will then be
interpreted as multiple arguments in the expanded command.

For the {index} style, one or more strings are specified.  Initially,
the 1st string is assigned to the variable.  Each time a
"next"_next.html command is used with the variable name, the next
string is assigned.  All processors assign the same string to the
variable.

{Index} style variables with a single string value can also be set by
using the command-line switch -var; see "this
section"_Section_start.html#start_7 for details.

The {loop} style is identical to the {index} style except that the
strings are the integers from 1 to N inclusive, if only one argument N
is specified.  This allows generation of a long list of runs
(e.g. 1000) without having to list N strings in the input script.
Initially, the string "1" is assigned to the variable.  Each time a
"next"_next.html command is used with the variable name, the next
string ("2", "3", etc) is assigned.  All processors assign the same
string to the variable.  The {loop} style can also be specified with
two arguments N1 and N2.  In this case the loop runs from N1 to N2
inclusive, and the string N1 is initially assigned to the variable.
N1 <= N2 and N2 >= 0 is required.

For the {world} style, one or more strings are specified.  There must
be one string for each processor partition or "world".  See "this
section"_Section_start.html#start_7 of the manual for information on
running LAMMPS with multiple partitions via the "-partition"
command-line switch.  This variable command assigns one string to each
world.  All processors in the world are assigned the same string.  The
next command cannot be used with {equal} style variables, since there
is only one value per world.  This style of variable is useful when
you wish to run different simulations on different partitions, or when
performing a parallel tempering simulation (see the
"temper"_temper.html command), to assign different temperatures to
different partitions.

For the {universe} style, one or more strings are specified.  There
must be at least as many strings as there are processor partitions or
"worlds".  See "this page"_Section_start.html#start_7 for information
on running LAMMPS with multiple partitions via the "-partition"
command-line switch.  This variable command initially assigns one
string to each world.  When a "next"_next.html command is encountered
using this variable, the first processor partition to encounter it, is
assigned the next available string.  This continues until all the
variable strings are consumed.  Thus, this command can be used to run
50 simulations on 8 processor partitions.  The simulations will be run
one after the other on whatever partition becomes available, until
they are all finished.  {Universe} style variables are incremented
using the files "tmp.lammps.variable" and "tmp.lammps.variable.lock"
which you will see in your directory during such a LAMMPS run.

The {uloop} style is identical to the {universe} style except that the
strings are the integers from 1 to N.  This allows generation of long
list of runs (e.g. 1000) without having to list N strings in the input
script.

For the {string} style, a single string is assigned to the variable.
The only difference between this and using the {index} style with a
single string is that a variable with {string} style can be redefined.
E.g. by another command later in the input script, or if the script is
read again in a loop.

For the {format} style, an equal-style variable is specified along
with a C-style format string, e.g. "%f" or "%.10g", which must be
appropriate for formatting a double-precision floating-point value.
This allows an equal-style variable to be formatted specifically for
output as a string, e.g. by the "print"_print.html command, if the
default format "%.15g" has too much precision.

For the {getenv} style, a single string is assigned to the variable
which should be the name of an environment variable.  When the
variable is evaluated, it returns the value of the environment
variable, or an empty string if it not defined.  This style of
variable can be used to adapt the behavior of LAMMPS input scripts via
environment variable settings, or to retrieve information that has
been previously stored with the "shell putenv"_shell.html command.
Note that because environment variable settings are stored by the
operating systems, they persist beyond a "clear"_clear.html command.

For the {file} style, a filename is provided which contains a list of
strings to assign to the variable, one per line.  The strings can be
numeric values if desired.  See the discussion of the next() function
below for equal-style variables, which will convert the string of a
file-style variable into a numeric value in a formula.

When a file-style variable is defined, the file is opened and the
string on the first line is read and stored with the variable.  This
means the variable can then be evaluated as many times as desired and
will return that string.  There are two ways to cause the next string
from the file to be read: use the "next"_next.html command or the
next() function in an equal- or atom-style variable, as discussed
below.

The rules for formatting the file are as follows.  A comment character
"#" can be used anywhere on a line; text starting with the comment
character is stripped.  Blank lines are skipped.  The first "word" of
a non-blank line, delimited by white space, is the "string" assigned
to the variable.

For the {atomfile} style, a filename is provided which contains one or
more sets of values, to assign on a per-atom basis to the variable.
The format of the file is described below.

When an atomfile-style variable is defined, the file is opened and the
first set of per-atom values are read and stored with the variable.
This means the variable can then be evaluated as many times as desired
and will return those values.  There are two ways to cause the next
set of per-atom values from the file to be read: use the
"next"_next.html command or the next() function in an atom-style
variable, as discussed below.

The rules for formatting the file are as follows.  Each time a set of
per-atom values is read, a non-blank line is searched for in the file.
A comment character "#" can be used anywhere on a line; text starting
with the comment character is stripped.  Blank lines are skipped.  The
first "word" of a non-blank line, delimited by white space, is read as
the count N of per-atom lines to immediately follow.  N can be be the
total number of atoms in the system, or only a subset.  The next N
lines have the following format

ID value :pre

where ID is an atom ID and value is the per-atom numeric value that
will be assigned to that atom.  IDs can be listed in any order.

IMPORTANT NOTE: Every time a set of per-atom lines is read, the value
for all atoms is first set to 0.0.  Thus values for atoms whose ID
does not appear in the set, will remain 0.0.

For the {python} style a Python function name is provided.  This needs
to match a function name specified in a "python"_python.html command
which returns a value to this variable as defined by its {return}
keyword.  For exampe these two commands would be self-consistent:

variable foo python myMultiply
python myMultiply return v_foo format f file funcs.py :pre

The two commands can appear in either order so long as both are
specified before the Python function is invoked for the first time.

Each time the variable is evaluated, the associated Python function is
invoked, and the value it returns is also returned by the variable.
Since the Python function can use other LAMMPS variables as input, or
query interal LAMMPS quantities to perform its computation, this means
the variable can return a different value each time it is evaluated.

The type of value stored in the variable is determined by the {format}
keyword of the "python"_python.html command.  It can be an integer
(i), floating point (f), or string (s) value.  As mentioned above, if
it is a numeric value (integer or floating point), then the
python-style variable can be used in place of an equal-style variable
anywhere in an input script, e.g. as an argument to another command
that allows for equal-style variables.

:line

For the {equal} and {atom} styles, a single string is specified which
represents a formula that will be evaluated afresh each time the
variable is used.  If you want spaces in the string, enclose it in
double quotes so the parser will treat it as a single argument.  For
{equal} style variables the formula computes a scalar quantity, which
becomes the value of the variable whenever it is evaluated.  For
{atom} style variables the formula computes one quantity for each
atom whenever it is evaluated.

Note that {equal} and {atom} variables can produce different values at
different stages of the input script or at different times during a
run.  For example, if an {equal} variable is used in a "fix
print"_fix_print.html command, different values could be printed each
timestep it was invoked.  If you want a variable to be evaluated
immediately, so that the result is stored by the variable instead of
the string, see the section below on "Immediate Evaluation of
Variables".

The next command cannot be used with {equal} or {atom} style
variables, since there is only one string.

The formula for an {equal} or {atom} variable can contain a variety
of quantities.  The syntax for each kind of quantity is simple, but
multiple quantities can be nested and combined in various ways to
build up formulas of arbitrary complexity.  For example, this is a
valid (though strange) variable formula:

variable x equal "pe + c_MyTemp / vol^(1/3)" :pre

Specifically, an formula can contain numbers, thermo keywords, math
operators, math functions, group functions, region functions, atom
values, atom vectors, compute references, fix references, and
references to other variables.

Number: 0.2, 100, 1.0e20, -15.4, etc
Constant: PI, version, on, off, true, false, yes, no
Thermo keywords: vol, pe, ebond, etc
Math operators: (), -x, x+y, x-y, x*y, x/y, x^y, x%y, 
Math operators: (), -x, x+y, x-y, x*y, x/y, x^y, x%y, x == y, x != y, x &lt y, x &lt= y, x &gt y, x &gt= y, x && y, x || y, !x
Math functions: sqrt(x), exp(x), ln(x), log(x), abs(x), sin(x), cos(x), tan(x), asin(x), acos(x), atan(x), atan2(y,x), random(x,y,z), normal(x,y,z), ceil(x), floor(x), round(x), ramp(x,y), stagger(x,y), logfreq(x,y,z), logfreq2(x,y,z), stride(x,y,z), stride2(x,y,z,a,b,c), vdisplace(x,y), swiggle(x,y,z), cwiggle(x,y,z)
Group functions: count(ID), mass(ID), charge(ID), xcm(ID,dim), \
                 vcm(ID,dim), fcm(ID,dim), bound(ID,dir), \
		 gyration(ID), ke(ID), angmom(ID,dim), torque(ID,dim), \
		 inertia(ID,dimdim), omega(ID,dim)
Region functions: count(ID,IDR), mass(ID,IDR), charge(ID,IDR), \
		  xcm(ID,dim,IDR), vcm(ID,dim,IDR), fcm(ID,dim,IDR), \
		  bound(ID,dir,IDR), gyration(ID,IDR), ke(ID,IDR), \
		  angmom(ID,dim,IDR), torque(ID,dim,IDR), \
                  inertia(ID,dimdim,IDR), omega(ID,dim,IDR)
Special functions: sum(x), min(x), max(x), ave(x), trap(x), slope(x), gmask(x), rmask(x), grmask(x,y), next(x)
Atom values: id\[i\], mass\[i\], type\[i\], mol\[i\], x\[i\], y\[i\], z\[i\], \
             vx\[i\], vy\[i\], vz\[i\], fx\[i\], fy\[i\], fz\[i\], q\[i\]
Atom vectors: id, mass, type, mol, x, y, z, vx, vy, vz, fx, fy, fz, q
Compute references: c_ID, c_ID\[i\], c_ID\[i\]\[j\]
Fix references: f_ID, f_ID\[i\], f_ID\[i\]\[j\]
Other variables: v_name, v_name\[i\] :tb(s=:)

:line

Most of the formula elements produce a scalar value.  A few produce a
per-atom vector of values.  These are the atom vectors, compute
references that represent a per-atom vector, fix references that
represent a per-atom vector, and variables that are atom-style
variables.  Math functions that operate on scalar values produce a
scalar value; math function that operate on per-atom vectors do so
element-by-element and produce a per-atom vector.

A formula for equal-style variables cannot use any formula element
that produces a per-atom vector.  A formula for an atom-style variable
can use formula elements that produce either a scalar value or a
per-atom vector.  Atom-style variables are evaluated by other commands
that define a "group"_group.html on which they operate, e.g. a
"dump"_dump.html or "compute"_compute.html or "fix"_fix.html command.
When they invoke the atom-style variable, only atoms in the group are
inlcuded in the formula evaluation.  The variable evaluates to 0.0 for
atoms not in the group.

Constants are set at compile time and cannot be changed. {PI} will
return the number 3.14159265358979323846; {on}, {true} or {yes} will
return 1.0; {off}, {false} or {no} will return 0.0; {version} will
return a numeric version code of the current LAMMPS version (e.g.
version 2 Sep 2015 will return the number 20150902). The corresponding
value for newer versions of LAMMPS will be larger, for older versions
of LAMMPS will be smaller. This can be used to have input scripts
adapt automatically to LAMMPS versions, when non-backwards compatible
syntax changes are introduced. Here is an illustrative example (which
will not work, since the {version} has been introduced more recently):

if $(version<20140513) then "communicate vel yes" else "comm_modify vel yes" :pre

The thermo keywords allowed in a formula are those defined by the
"thermo_style custom"_thermo_style.html command.  Thermo keywords that
require a "compute"_compute.html to calculate their values such as
"temp" or "press", use computes stored and invoked by the
"thermo_style"_thermo_style.html command.  This means that you can
only use those keywords in a variable if the style you are using with
the thermo_style command (and the thermo keywords associated with that
style) also define and use the needed compute.  Note that some thermo
keywords use a compute indirectly to calculate their value (e.g. the
enthalpy keyword uses temp, pe, and pressure).  If a variable is
evaluated directly in an input script (not during a run), then the
values accessed by the thermo keyword must be current.  See the
discussion below about "Variable Accuracy".

:line

Math Operators :h4

Math operators are written in the usual way, where the "x" and "y" in
the examples can themselves be arbitrarily complex formulas, as in the
examples above.  In this syntax, "x" and "y" can be scalar values or
per-atom vectors.  For example, "ke/natoms" is the division of two
scalars, where "vy+vz" is the element-by-element sum of two per-atom
vectors of y and z velocities.

Operators are evaluated left to right and have the usual C-style
precedence: unary minus and unary logical NOT operator "!" have the
highest precedence, exponentiation "^" is next; multiplication and
division and the modulo operator "%" are next; addition and
subtraction are next; the 4 relational operators "<", "<=", ">", and
">=" are next; the two remaining relational operators "==" and "!="
are next; then the logical AND operator "&&"; and finally the logical
OR operator "||" has the lowest precedence.  Parenthesis can be used
to group one or more portions of a formula and/or enforce a different
order of evaluation than what would occur with the default precedence.

IMPORTANT NOTE: Because a unary minus is higher precedence than
exponentiation, the formula "-2^2" will evaluate to 4, not -4.  This
convention is compatible with some programming languages, but not
others.  As mentioned, this behavior can be easily overridden with
parenthesis; the formula "-(2^2)" will evaluate to -4.

The 6 relational operators return either a 1.0 or 0.0 depending on
whether the relationship between x and y is TRUE or FALSE.  For
example the expression x<10.0 in an atom-style variable formula will
return 1.0 for all atoms whose x-coordinate is less than 10.0, and 0.0
for the others.  The logical AND operator will return 1.0 if both its
arguments are non-zero, else it returns 0.0.  The logical OR operator
will return 1.0 if either of its arguments is non-zero, else it
returns 0.0.  The logical NOT operator returns 1.0 if its argument is
0.0, else it returns 0.0.

These relational and logical operators can be used as a masking or
selection operation in a formula.  For example, the number of atoms
whose properties satifsy one or more criteria could be calculated by
taking the returned per-atom vector of ones and zeroes and passing it
to the "compute reduce"_compute_reduce.html command.

:line

Math Functions :h4

Math functions are specified as keywords followed by one or more
parenthesized arguments "x", "y", "z", each of which can themselves be
arbitrarily complex formulas.  In this syntax, the arguments can
represent scalar values or per-atom vectors.  In the latter case, the
math operation is performed on each element of the vector.  For
example, "sqrt(natoms)" is the sqrt() of a scalar, where "sqrt(y*z)"
yields a per-atom vector with each element being the sqrt() of the
product of one atom's y and z coordinates.

Most of the math functions perform obvious operations.  The ln() is
the natural log; log() is the base 10 log. 

The random(x,y,z) function takes 3 arguments: x = lo, y = hi, and z =
seed.  It generates a uniform random number between lo and hi.  The
normal(x,y,z) function also takes 3 arguments: x = mu, y = sigma, and
z = seed.  It generates a Gaussian variate centered on mu with
variance sigma^2.  In both cases the seed is used the first time the
internal random number generator is invoked, to initialize it.  For
equal-style variables, every processor uses the same seed so that they
each generate the same sequence of random numbers.  For atom-style
variables, a unique seed is created for each processor, based on the
specified seed.  This effectively generates a different random number
for each atom being looped over in the atom-style variable.

IMPORTANT NOTE: Internally, there is just one random number generator
for all equal-style variables and one for all atom-style variables.
If you define multiple variables (of each style) which use the
random() or normal() math functions, then the internal random number
generators will only be initialized once, which means only one of the
specified seeds will determine the sequence of generated random
numbers.

The ceil(), floor(), and round() functions are those in the C math
library.  Ceil() is the smallest integer not less than its argument.
Floor() if the largest integer not greater than its argument.  Round()
is the nearest integer to its argument.

The ramp(x,y) function uses the current timestep to generate a value
linearly intepolated between the specified x,y values over the course
of a run, according to this formula:

value = x + (y-x) * (timestep-startstep) / (stopstep-startstep) :pre

The run begins on startstep and ends on stopstep.  Startstep and
stopstep can span multiple runs, using the {start} and {stop} keywords
of the "run"_run.html command.  See the "run"_run.html command for
details of how to do this.

The stagger(x,y) function uses the current timestep to generate a new
timestep.  X,y > 0 and x > y are required.  The generated timesteps
increase in a staggered fashion, as the sequence
x,x+y,2x,2x+y,3x,3x+y,etc.  For any current timestep, the next
timestep in the sequence is returned.  Thus if stagger(1000,100) is
used in a variable by the "dump_modify every"_dump_modify.html
command, it will generate the sequence of output timesteps:

100,1000,1100,2000,2100,3000,etc :pre

The logfreq(x,y,z) function uses the current timestep to generate a
new timestep.  X,y,z > 0 and y < z are required.  The generated
timesteps are on a base-z logarithmic scale, starting with x, and the
y value is how many of the z-1 possible timesteps within one
logarithmic interval are generated.  I.e. the timesteps follow the
sequence x,2x,3x,...y*x,x*z,2x*z,3x*z,...y*x*z,x*z^2,2x*z^2,etc.  For
any current timestep, the next timestep in the sequence is returned.
Thus if logfreq(100,4,10) is used in a variable by the "dump_modify
every"_dump_modify.html command, it will generate this sequence of
output timesteps:

100,200,300,400,1000,2000,3000,4000,10000,20000,etc :pre

The logfreq2(x,y,z) function is similar to logfreq, except a single
logarithmic interval is divided into y equally-spaced timesteps and
all of them are output.  Y < z is not required.  Thus, if
logfreq2(100,18,10) is used in a variable by the "dump_modify
every"_dump_modify.html command, then the interval between 100 and
1000 is divided as 900/18 = 50 steps, and it will generate the
sequence of output timesteps:

100,150,200,...950,1000,1500,2000,...9500,10000,15000,etc :pre

The stride(x,y,z) function uses the current timestep to generate a new
timestep.  X,y >= 0 and z > 0 and x <= y are required.  The generated
timesteps increase in increments of z, from x to y, i.e. it generates
the sequece x,x+z,x+2z,...,y.  If y-x is not a multiple of z, then
similar to the way a for loop operates, the last value will be one
that does not exceed y.  For any current timestep, the next timestep
in the sequence is returned.  Thus if stride(1000,2000,100) is used
in a variable by the "dump_modify every"_dump_modify.html command, it
will generate the sequence of output timesteps:

1000,1100,1200, ... ,1900,2000 :pre

The stride2(x,y,z,a,b,c) function is similar to the stride() function
except it generates two sets of strided timesteps, one at a coarser
level and one at a finer level.  Thus it is useful for debugging,
e.g. to produce output every timestep at the point in simulation when
a problem occurs.  X,y >= 0 and z > 0 and x <= y are required, as are
a,b >= 0 and c > 0 and a < b.  Also, a >= x and b <= y are required so
that the second stride is inside the first.  The generated timesteps
increase in increments of z, starting at x, until a is reached.  At
that point the timestep increases in increments of c, from a to b,
then after b, increments by z are resumed until y is reached.  For any
current timestep, the next timestep in the sequence is returned.  Thus
if stride(1000,2000,100,1350,1360,1) is used in a variable by the
"dump_modify every"_dump_modify.html command, it will generate the
sequence of output timesteps:

1000,1100,1200,1300,1350,1351,1352, ... 1359,1360,1400,1500, ... ,2000 :pre

The vdisplace(x,y) function takes 2 arguments: x = value0 and y =
velocity, and uses the elapsed time to change the value by a linear
displacement due to the applied velocity over the course of a run,
according to this formula:

value = value0 + velocity*(timestep-startstep)*dt :pre

where dt = the timestep size.

The run begins on startstep.  Startstep can span multiple runs, using
the {start} keyword of the "run"_run.html command.  See the
"run"_run.html command for details of how to do this.  Note that the
"thermo_style"_thermo_style.html keyword elaplong =
timestep-startstep.

The swiggle(x,y,z) and cwiggle(x,y,z) functions each take 3 arguments:
x = value0, y = amplitude, z = period.  They use the elapsed time to
oscillate the value by a sin() or cos() function over the course of a
run, according to one of these formulas, where omega = 2 PI / period:

value = value0 + Amplitude * sin(omega*(timestep-startstep)*dt)
value = value0 + Amplitude * (1 - cos(omega*(timestep-startstep)*dt)) :pre

where dt = the timestep size.

The run begins on startstep.  Startstep can span multiple runs, using
the {start} keyword of the "run"_run.html command.  See the
"run"_run.html command for details of how to do this.  Note that the
"thermo_style"_thermo_style.html keyword elaplong =
timestep-startstep.

:line

Group and Region Functions :h4

Group functions are specified as keywords followed by one or two
parenthesized arguments.  The first argument {ID} is the group-ID.
The {dim} argument, if it exists, is {x} or {y} or {z}.  The {dir}
argument, if it exists, is {xmin}, {xmax}, {ymin}, {ymax}, {zmin}, or
{zmax}.  The {dimdim} argument, if it exists, is {xx} or {yy} or {zz}
or {xy} or {yz} or {xz}.

The group function count() is the number of atoms in the group.  The
group functions mass() and charge() are the total mass and charge of
the group.  Xcm() and vcm() return components of the position and
velocity of the center of mass of the group.  Fcm() returns a
component of the total force on the group of atoms.  Bound() returns
the min/max of a particular coordinate for all atoms in the group.
Gyration() computes the radius-of-gyration of the group of atoms.  See
the "compute gyration"_compute_gyration.html command for a definition
of the formula.  Angmom() returns components of the angular momentum
of the group of atoms around its center of mass.  Torque() returns
components of the torque on the group of atoms around its center of
mass, based on current forces on the atoms.  Inertia() returns one of
6 components of the symmetric inertia tensor of the group of atoms
around its center of mass, ordered as Ixx,Iyy,Izz,Ixy,Iyz,Ixz.
Omega() returns components of the angular velocity of the group of
atoms around its center of mass.

Region functions are specified exactly the same way as group functions
except they take an extra final argument {IDR} which is the region ID.
The function is computed for all atoms that are in both the group and
the region.  If the group is "all", then the only criteria for atom
inclusion is that it be in the region.

:line

Special Functions :h4

Special functions take specific kinds of arguments, meaning their
arguments cannot be formulas themselves.

The sum(x), min(x), max(x), ave(x), trap(x), and slope(x) functions
each take 1 argument which is of the form "c_ID" or "c_ID\[N\]" or
"f_ID" or "f_ID\[N\]".  The first two are computes and the second two
are fixes; the ID in the reference should be replaced by the ID of a
compute or fix defined elsewhere in the input script.  The compute or
fix must produce either a global vector or array.  If it produces a
global vector, then the notation without "\[N\]" should be used.  If
it produces a global array, then the notation with "\[N\]" should be
used, when N is an integer, to specify which column of the global
array is being referenced.

These functions operate on the global vector of inputs and reduce it
to a single scalar value.  This is analagous to the operation of the
"compute reduce"_compute_reduce.html command, which invokes the same
functions on per-atom and local vectors.

The sum() function calculates the sum of all the vector elements.  The
min() and max() functions find the minimum and maximum element
respectively.  The ave() function is the same as sum() except that it
divides the result by the length of the vector.

The trap() function is the same as sum() except the first and last
elements are multiplied by a weighting factor of 1/2 when performing
the sum.  This effectively implements an integration via the
trapezoidal rule on the global vector of data.  I.e. consider a set of
points, equally spaced by 1 in their x coordinate: (1,V1), (2,V2),
..., (N,VN), where the Vi are the values in the global vector of
length N.  The integral from 1 to N of these points is trap().  When
appropriately normalized by the timestep size, this function is useful
for calculating integrals of time-series data, like that generated by
the "fix ave/correlate"_fix_ave_correlate.html command.

The slope() function uses linear regression to fit a line to the set
of points, equally spaced by 1 in their x coordinate: (1,V1), (2,V2),
..., (N,VN), where the Vi are the values in the global vector of
length N.  The returned value is the slope of the line.  If the line
has a single point or is vertical, it returns 1.0e20.

The gmask(x) function takes 1 argument which is a group ID.  It
can only be used in atom-style variables.  It returns a 1 for
atoms that are in the group, and a 0 for atoms that are not.

The rmask(x) function takes 1 argument which is a region ID.  It can
only be used in atom-style variables.  It returns a 1 for atoms that
are in the geometric region, and a 0 for atoms that are not.

The grmask(x,y) function takes 2 arguments.  The first is a group ID,
and the second is a region ID.  It can only be used in atom-style
variables.  It returns a 1 for atoms that are in both the group and
region, and a 0 for atoms that are not in both.

The next(x) function takes 1 argument which is a variable ID (not
"v_foo", just "foo").  It must be for a file-style or atomfile-style
variable.  Each time the next() function is invoked (i.e. each time
the equal-style or atom-style variable is evaluated), the following
steps occur.

For file-style variables, the current string value stored by the
file-style variable is converted to a numeric value and returned by
the function.  And the next string value in the file is read and
stored.  Note that if the line previously read from the file was not a
numeric string, then it will typically evaluate to 0.0, which is
likely not what you want.

For atomfile-style variables, the current per-atom values stored by
the atomfile-style variable are returned by the function.  And the
next set of per-atom values in the file is read and stored.

Since file-style and atomfile-style variables read and store the first
line of the file or first set of per-atoms values when they are
defined in the input script, these are the value(s) that will be
returned the first time the next() function is invoked.  If next() is
invoked more times than there are lines or sets of lines in the file,
the variable is deleted, similar to how the "next"_next.html command
operates.

:line

Feature Functions :h4

Feature functions allow to probe the running LAMMPS executable for
whether specific features are either active, defined, or available.
The functions take two arguments, a {category} and a corresponding
{argument}. The arguments are strings thus cannot be formulas
themselves (only $-style immediate variable expansion is possible).
Return value is either 1.0 or 0.0 depending on whether the function
evaluates to true or false, respectively.

The {is_active()} function allows to query for active settings which
are grouped by categories. Currently supported categories and
arguments are:

{package} (argument = {cuda} or {gpu} or {intel} or {kokkos} or {omp})
{newton} (argument = {pair} or {bond} or {any})
{pair} (argument = {single} or {respa} or {manybody} or {tail} or {shift})
{comm_style} (argument = {brick} or {tiled})
{min_style} (argument = any of the compiled in minimizer styles)
{run_style} (argument = any of the compiled in run styles)
{atom_style} (argument = any of the compiled in atom styles)
{pair_style} (argument = any of the compiled in pair styles)
{bond_style} (argument = any of the compiled in bond styles)
{angle_style} (argument = any of the compiled in angle styles)
{dihedral_style} (argument = any of the compiled in dihedral styles)
{improper_style} (argument = any of the compiled in improper styles)
{kspace_style} (argument = any of the compiled in kspace styles) :ul

Most of the settings are self-explanatory, the {single} argument in the
{pair} category allows to check whether a pair style supports a
Pair::single() function as needed by compute group/group and others
features or LAMMPS, {respa} allows to check whether the inner/middle/outer
mode of r-RESPA is supported. In the various style categories,
the checking is also done using suffix flags, if available and enabled.

Example 1: disable use of suffix for pppm when using GPU package (i.e. run it on the CPU concurrently to running the pair style on the GPU), but do use the suffix otherwise (e.g. with USER-OMP).

pair_style lj/cut/coul/long 14.0
if $(is_active(package,gpu)) then "suffix off"
kspace_style pppm :pre

Example 2: use r-RESPA with inner/outer cutoff, if supported by pair style, otherwise fall back to using pair and reducing the outer time step

timestep $(2.0*(1.0+*is_active(pair,respa))
<<<<<<< HEAD
if $(is_active(pair,respa)) then "run_style respa 4 3 2 2  improper 1 inner 2 5.5 7.0 outer 3 kspace 4" else "run_style respa 3 3 2  improper 1 pair 2 kspace 3"
=======
if $(is_active(pair,respa)) then "run_style respa 4 3 2 2  improper 1 inner 2 5.5 7.0 outer 3 kspace 4" else "run_style respa 3 3 2  improper 1 pair 2 kspace 3" :pre
>>>>>>> 27c4accd

The {is_defined()} function allows to query categories like {compute},
{dump}, {fix}, {group}, {region}, and {variable} whether an entry
with the provided name or id is defined.

The {is_available()} function allows to query whether a specific
optional feature is available, i.e. compiled in. This currently
works for the following categories: {command}, {compute}, {fix},
and {pair_style}. For all categories except {command} also appending
active suffixes is tried before reporting failure.

:line

Atom Values and Vectors :h4

Atom values take an integer argument I from 1 to N, where I is the
atom-ID, e.g. x\[243\], which means use the x coordinate of the atom
with ID = 243.  Or they can take a variable name, specified as v_name,
where name is the name of the variable, like x\[v_myIndex\].  The
variable can be of any style except atom or atom-file variables.  The
variable is evaluated and the result is expected to be numeric and is
cast to an integer (i.e. 3.4 becomes 3), to use an an index, which
must be a value from 1 to N.  Note that a "formula" cannot be used as
the argument between the brackets, e.g. x\[243+10\] or
x\[v_myIndex+1\] are not allowed.  To do this a single variable can be
defined that contains the needed formula.

Note that the 0 < atom-ID <= N, where N is the largest atom ID
in the system.  If an ID is specified for an atom that does not
currently exist, then the generated value is 0.0.

Atom vectors generate one value per atom, so that a reference like
"vx" means the x-component of each atom's velocity will be used when
evaluating the variable.

The meaning of the different atom values and vectors is mostly
self-explanatory.  Mol refers to the molecule ID of an atom, and is
only defined if an "atom_style"_atom_style.html is being used that
defines molecule IDs.

Note that many other atom attributes can be used as inputs to a
variable by using the "compute
property/atom"_compute_property_atom.html command and then specifying
a quantity from that compute.

:line

Compute References :h4

Compute references access quantities calculated by a
"compute"_compute.html.  The ID in the reference should be replaced by
the ID of a compute defined elsewhere in the input script.  As
discussed in the doc page for the "compute"_compute.html command,
computes can produce global, per-atom, or local values.  Only global
and per-atom values can be used in a variable.  Computes can also
produce a scalar, vector, or array.  An equal-style variable can only
use scalar values, which means a global scalar, or an element of a
global or per-atom vector or array.  Atom-style variables can use the
same scalar values.  They can also use per-atom vector values.  A
vector value can be a per-atom vector itself, or a column of an
per-atom array.  See the doc pages for individual computes to see what
kind of values they produce.

Examples of different kinds of compute references are as follows.
There is no ambiguity as to what a reference means, since computes
only produce global or per-atom quantities, never both.

c_ID: global scalar, or per-atom vector
c_ID\[I\]: Ith element of global vector, or atom I's value in per-atom vector, or Ith column from per-atom array
c_ID\[I\]\[J\]: I,J element of global array, or atom I's Jth value in per-atom array :tb(s=:)

For I and J, integers can be specified or a variable name, specified
as v_name, where name is the name of the variable.  The rules for this
syntax are the same as for the "Atom Values and Vectors" discussion
above.

If a variable containing a compute is evaluated directly in an input
script (not during a run), then the values accessed by the compute
must be current.  See the discussion below about "Variable Accuracy".

:line

Fix References :h4

Fix references access quantities calculated by a "fix"_compute.html.
The ID in the reference should be replaced by the ID of a fix defined
elsewhere in the input script.  As discussed in the doc page for the
"fix"_fix.html command, fixes can produce global, per-atom, or local
values.  Only global and per-atom values can be used in a variable.
Fixes can also produce a scalar, vector, or array.  An equal-style
variable can only use scalar values, which means a global scalar, or
an element of a global or per-atom vector or array.  Atom-style
variables can use the same scalar values.  They can also use per-atom
vector values.  A vector value can be a per-atom vector itself, or a
column of an per-atom array.  See the doc pages for individual fixes
to see what kind of values they produce.

The different kinds of fix references are exactly the same as the
compute references listed in the above table, where "c_" is replaced
by "f_".  Again, there is no ambiguity as to what a reference means,
since fixes only produce global or per-atom quantities, never both.

f_ID: global scalar, or per-atom vector
f_ID\[I\]: Ith element of global vector, or atom I's value in per-atom vector, or Ith column from per-atom array
f_ID\[I\]\[J\]: I,J element of global array, or atom I's Jth value in per-atom array :tb(s=:)

For I and J, integers can be specified or a variable name, specified
as v_name, where name is the name of the variable.  The rules for this
syntax are the same as for the "Atom Values and Vectors" discussion
above.

If a variable containing a fix is evaluated directly in an input
script (not during a run), then the values accessed by the fix should
be current.  See the discussion below about "Variable Accuracy".

Note that some fixes only generate quantities on certain timesteps.
If a variable attempts to access the fix on non-allowed timesteps, an
error is generated.  For example, the "fix ave/time"_fix_ave_time.html
command may only generate averaged quantities every 100 steps.  See
the doc pages for individual fix commands for details.

:line

Variable References :h4

Variable references access quantities stored or calculated by other
variables, which will cause those variables to be evaluated.  The name
in the reference should be replaced by the name of a variable defined
elsewhere in the input script. 

As discussed on this doc page, equal-style variables generate a global
scalar numeric value; atom-style and atomfile-style variables generate
a per-atom vector of numeric values; all other variables store a
string.  The formula for an equal-style variable can use any style of
variable except an atom-style or atomfile-style (unless only a single
value from the variable is accessed via a subscript).  If a
string-storing variable is used, the string is converted to a numeric
value.  Note that this will typically produce a 0.0 if the string is
not a numeric string, which is likely not what you want.  The formula
for an atom-style variable can use any style of variable, including
other atom-style or atomfile-style variables.

Examples of different kinds of variable references are as follows.
There is no ambiguity as to what a reference means, since variables
produce only a global scalar or a per-atom vector, never both.

v_name: scalar, or per-atom vector
v_name\[I\]: atom I's value in per-atom vector :tb(s=:)

For I, an integer can be specified or a variable name, specified as
v_name, where name is the name of the variable.  The rules for this
syntax are the same as for the "Atom Values and Vectors" discussion
above.

:line

[Immediate Evaluation of Variables:]

If you want an equal-style variable to be evaluated immediately, it
may be the case that you do not need to define a variable at all.  See
"Section 3.2"_Section_commands.html#cmd_2 of the manual, which
describes the use of "immediate" variables in an input script,
specified as $(formula) with parenthesis, where the formula has the
same syntax as equal-style variables described on this page.  This
effectively evaluates a formula immediately without using the variable
command to define a named variable.

More generally, there is a difference between referencing a variable
with a leading $ sign (e.g. $x or $\{abc\}) versus with a leading "v_"
(e.g. v_x or v_abc).  The former can be used in any input script
command, including a variable command.  The input script parser
evaluates the reference variable immediately and substitutes its value
into the command.  As explained in "Section commands
3.2"_Section_commands.html#3_2 for "Parsing rules", you can also use
un-named "immediate" variables for this purpose.  For example, a
string like this $((xlo+xhi)/2+sqrt(v_area)) in an input script
command evaluates the string between the parenthesis as an equal-style
variable formula.

Referencing a variable with a leading "v_" is an optional or required
kind of argument for some commands (e.g. the "fix
ave/spatial"_fix_ave_spatial.html or "dump custom"_dump.html or
"thermo_style"_thermo_style.html commands) if you wish it to evaluate
a variable periodically during a run.  It can also be used in a
variable formula if you wish to reference a second variable.  The
second variable will be evaluated whenever the first variable is
evaluated.

As an example, suppose you use this command in your input script to
define the variable "v" as

variable v equal vol :pre

before a run where the simulation box size changes.  You might think
this will assign the initial volume to the variable "v".  That is not
the case.  Rather it assigns a formula which evaluates the volume
(using the thermo_style keyword "vol") to the variable "v".  If you
use the variable "v" in some other command like "fix
ave/time"_fix_ave_time.html then the current volume of the box will be
evaluated continuously during the run.

If you want to store the initial volume of the system, you can do it
this way:

variable v equal vol
variable v0 equal $v :pre

The second command will force "v" to be evaluated (yielding the
initial volume) and assign that value to the variable "v0".  Thus the
command

thermo_style custom step v_v v_v0 :pre

would print out both the current and initial volume periodically
during the run.

Note that it is a mistake to enclose a variable formula in double
quotes if it contains variables preceeded by $ signs.  For example,

variable vratio equal "$\{vfinal\}/$\{v0\}" :pre

This is because the quotes prevent variable substitution (see "this
section"_Section_commands.html#cmd_2 on parsing input script
commands), and thus an error will occur when the formula for "vratio"
is evaluated later.

:line

[Variable Accuracy:]

Obviously, LAMMPS attempts to evaluate variables containing formulas
({equal} and {atom} style variables) accurately whenever the
evaluation is performed.  Depending on what is included in the
formula, this may require invoking a "compute"_compute.html, either
directly or indirectly via a thermo keyword, or accessing a value
previously calculated by a compute, or accessing a value calculated
and stored by a "fix"_fix.html.  If the compute is one that calculates
the pressure or energy of the system, then these quantities need to be
tallied during the evaluation of the interatomic potentials (pair,
bond, etc) on timesteps that the variable will need the values.

LAMMPS keeps track of all of this during a "run"_run.html or "energy
minimization"_minimize.html.  An error will be generated if you
attempt to evaluate a variable on timesteps when it cannot produce
accurate values.  For example, if a "thermo_style
custom"_thermo_style.html command prints a variable which accesses
values stored by a "fix ave/time"_fix_ave_time.html command and the
timesteps on which thermo output is generated are not multiples of the
averaging frequency used in the fix command, then an error will occur.

An input script can also request variables be evaluated before or
after or in between runs, e.g. by including them in a
"print"_print.html command.  In this case, if a compute is needed to
evaluate a variable (either directly or indirectly), LAMMPS will not
invoke the compute, but it will use a value previously calculated by
the compute, and can do this only if it was invoked on the current
timestep.  Fixes will always provide a quantity needed by a variable,
but the quantity may or may not be current.  This leads to one of
three kinds of behavior:

(1) The variable may be evaluated accurately.  If it contains
references to a compute or fix, and these values were calculated on
the last timestep of a preceeding run, then they will be accessed and
used by the variable and the result will be accurate.

(2) LAMMPS may not be able to evaluate the variable and will generate
an error message stating so.  For example, if the variable requires a
quantity from a "compute"_compute.html that has not been invoked on
the current timestep, LAMMPS will generate an error.  This means, for
example, that such a variable cannot be evaluated before the first run
has occurred.  Likewise, in between runs, a variable containing a
compute cannot be evaluated unless the compute was invoked on the last
timestep of the preceding run, e.g. by thermodynamic output.

One way to get around this problem is to perform a 0-timestep run
before using the variable.  For example, these commands

variable t equal temp
print "Initial temperature = $t"
run 1000 :pre

will generate an error if the run is the first run specified in the
input script, because generating a value for the "t" variable requires
a compute for calculating the temperature to be invoked.

However, this sequence of commands would be fine:

run 0
variable t equal temp
print "Initial temperature = $t"
run 1000 :pre

The 0-timestep run initializes and invokes various computes, including
the one for temperature, so that the value it stores is current and
can be accessed by the variable "t" after the run has completed.  Note
that a 0-timestep run does not alter the state of the system, so it
does not change the input state for the 1000-timestep run that
follows.  Also note that the 0-timestep run must actually use and
invoke the compute in question (e.g. via "thermo"_thermo_style.html or
"dump"_dump.html output) in order for it to enable the compute to be
used in a variable after the run.  Thus if you are trying to print a
variable that uses a compute you have defined, you can insure it is
invoked on the last timestep of the preceding run by including it in
thermodynamic output.

Unlike computes, "fixes"_fix.html will never generate an error if
their values are accessed by a variable in between runs.  They always
return some value to the variable.  However, the value may not be what
you expect if the fix has not yet calculated the quantity of interest
or it is not current.  For example, the "fix indent"_fix_indent.html
command stores the force on the indenter.  But this is not computed
until a run is performed.  Thus if a variable attempts to print this
value before the first run, zeroes will be output.  Again, performing
a 0-timestep run before printing the variable has the desired effect.

(3) The variable may be evaluated incorrectly and LAMMPS may have no
way to detect this has occurred.  Consider the following sequence of
commands:

pair_coeff 1 1 1.0 1.0
run 1000
pair_coeff 1 1 1.5 1.0
variable e equal pe
print "Final potential energy = $e" :pre

The first run is performed using one setting for the pairwise
potential defined by the "pair_style"_pair_style.html and
"pair_coeff"_pair_coeff.html commands.  The potential energy is
evaluated on the final timestep and stored by the "compute
pe"_compute_pe.html compute (this is done by the
"thermo_style"_thermo_style.html command).  Then a pair coefficient is
changed, altering the potential energy of the system.  When the
potential energy is printed via the "e" variable, LAMMPS will use the
potential energy value stored by the "compute pe"_compute_pe.html
compute, thinking it is current.  There are many other commands which
could alter the state of the system between runs, causing a variable
to evaluate incorrectly.

The solution to this issue is the same as for case (2) above, namely
perform a 0-timestep run before the variable is evaluated to insure
the system is up-to-date.  For example, this sequence of commands
would print a potential energy that reflected the changed pairwise
coefficient:

pair_coeff 1 1 1.0 1.0
run 1000
pair_coeff 1 1 1.5 1.0
run 0
variable e equal pe
print "Final potential energy = $e" :pre

:line

[Restrictions:]

Indexing any formula element by global atom ID, such as an atom value,
requires the atom style to use a global mapping in order to look up
the vector indices.  By default, only atom styles with molecular
information create global maps.  The "atom_modify
map"_atom_modify.html command can override the default.

All {universe}- and {uloop}-style variables defined in an input script
must have the same number of values.

[Related commands:]

"next"_next.html, "jump"_jump.html, "include"_include.html,
"temper"_temper.html, "fix print"_fix_print.html, "print"_print.html

[Default:] none<|MERGE_RESOLUTION|>--- conflicted
+++ resolved
@@ -837,11 +837,7 @@
 Example 2: use r-RESPA with inner/outer cutoff, if supported by pair style, otherwise fall back to using pair and reducing the outer time step
 
 timestep $(2.0*(1.0+*is_active(pair,respa))
-<<<<<<< HEAD
-if $(is_active(pair,respa)) then "run_style respa 4 3 2 2  improper 1 inner 2 5.5 7.0 outer 3 kspace 4" else "run_style respa 3 3 2  improper 1 pair 2 kspace 3"
-=======
 if $(is_active(pair,respa)) then "run_style respa 4 3 2 2  improper 1 inner 2 5.5 7.0 outer 3 kspace 4" else "run_style respa 3 3 2  improper 1 pair 2 kspace 3" :pre
->>>>>>> 27c4accd
 
 The {is_defined()} function allows to query categories like {compute},
 {dump}, {fix}, {group}, {region}, and {variable} whether an entry
