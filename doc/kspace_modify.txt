--- conflicted
+++ resolved
@@ -205,15 +205,6 @@
 of a run to give FFT benchmark timings, and will finish a few seconds
 faster than it would if this option were on.
 
-<<<<<<< HEAD
-The {collective} keyword applies only to PPPM. It is off by default,
-except on BlueGene machines. If this option is turned on, LAMMPS will
-use MPI collective operations to remap data for 3d-FFT operations
-instead of the default point-to-point communication. This has proven
-to be faster on IBM BlueGene machines, but may also be faster on 
-other machines with an efficient implementation of MPI collective
-operations and adequate hardware.
-=======
 The {collective} keyword applies only to PPPM.  It is set to {no} by
 default, except on IBM BlueGene machines.  If this option is set to
 {yes}, LAMMPS will use MPI collective operations to remap data for
@@ -221,7 +212,6 @@
 This is faster on IBM BlueGene machines, and may also be faster on
 other machines if they have an efficient implementation of MPI
 collective operations and adequate hardware.
->>>>>>> 4ffae61a
 
 The {diff} keyword specifies the differentiation scheme used by the
 PPPM method to compute forces on particles given electrostatic
