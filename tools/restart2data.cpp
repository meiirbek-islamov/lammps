--- conflicted
+++ resolved
@@ -1540,14 +1540,9 @@
 	  }
 	}
       }
-<<<<<<< HEAD
 
   } else if ((strcmp(style,"dpd/tstat") == 0) ||
 	     (strcmp(style,"dpd/tstat/omp") == 0)) {
-=======
-    
-  } else if (strcmp(style,"dpd/tstat") == 0) {
->>>>>>> 73e6b677
 
     double tstart = read_double(fp);
     double tstop = read_double(fp);
@@ -2907,14 +2902,9 @@
       for (int i = 1; i <= ntypes; i++)
 	fprintf(fp,"%d %g %g\n",i,
 		pair_dpd_a0[i],pair_dpd_gamma[i]);
-<<<<<<< HEAD
       
     } else if ((strcmp(pair_style,"dpd/tstat") == 0) ||
 	       (strcmp(pair_style,"dpd/tstat/omp") == 0)) {
-=======
-
-    } else if (strcmp(pair_style,"dpd/tstat") == 0) {
->>>>>>> 73e6b677
       for (int i = 1; i <= ntypes; i++)
 	fprintf(fp,"%d %g\n",i,
 		pair_dpd_gamma[i]);
