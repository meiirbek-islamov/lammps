--- conflicted
+++ resolved
@@ -46,13 +46,8 @@
 #include "error.h"
 #include "memory.h"
 
-<<<<<<< HEAD
-#if defined(_OPENMP)
-#include <omp.h>
-=======
 #ifdef _OPENMP
 #include "omp.h"
->>>>>>> adbeb027
 #endif
 
 using namespace LAMMPS_NS;
@@ -458,11 +453,7 @@
   else if (!strcmp(command,"neigh_modify")) neigh_modify();
   else if (!strcmp(command,"neighbor")) neighbor_command();
   else if (!strcmp(command,"newton")) newton();
-<<<<<<< HEAD
-  else if (!strcmp(command,"nthreads")) nthreads();
-=======
   else if (!strcmp(command,"package")) package();
->>>>>>> adbeb027
   else if (!strcmp(command,"pair_coeff")) pair_coeff();
   else if (!strcmp(command,"pair_modify")) pair_modify();
   else if (!strcmp(command,"pair_style")) pair_style();
@@ -1163,32 +1154,6 @@
 
 /* ---------------------------------------------------------------------- */
 
-<<<<<<< HEAD
-void Input::nthreads()
-{
-  if (narg != 1) error->all("Illegal nthreads command");
-  if (domain->box_exist)
-    error->all("Nthreads command after simulation box is defined");
-
-  // wildcard. do nothing.
-  if (arg[0][0] == '*') return;
-
-  int nthreads = atoi(arg[0]);
-  if (nthreads > 0) {
-#if defined(_OPENMP)
-    comm->nthreads = nthreads;
-    omp_set_num_threads(nthreads);
-#else
-    if (me == 0) {
-      if (screen) fprintf(screen,"No OpenMP support compiled in. Ignoring nthreads command.\n");
-      if (logfile) fprintf(logfile,"No OpenMP support compiled in. Ignoring nthreads command.\n");
-    }
-    comm->nthreads = 1;
-#endif
-  } else {
-    error->all("Illegal nthreads command");
-  }
-=======
 void Input::package()
 {
   if (domain->box_exist) 
@@ -1223,7 +1188,6 @@
     delete [] fixarg;
 
   } else error->all(FLERR,"Illegal package command");
->>>>>>> adbeb027
 }
 
 /* ---------------------------------------------------------------------- */
