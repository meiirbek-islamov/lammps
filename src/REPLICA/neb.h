--- conflicted
+++ resolved
@@ -130,12 +130,9 @@
 The specified file cannot be opened.  Check that the path and name are
 correct. If the file is a compressed file, also check that the gzip
 executable can be found and run.
-<<<<<<< HEAD
-=======
 
 U: Incorrect format in NEB coordinate file
 
 Self-explanatory.
->>>>>>> 7f81b2f2
 
 */