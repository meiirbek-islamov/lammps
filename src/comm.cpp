--- conflicted
+++ resolved
@@ -154,16 +154,6 @@
 
 void Comm::set_proc_grid()
 {
-<<<<<<< HEAD
-#ifdef NUMA_NODES
-  if (numa_nodes) {
-    numa_set_procs();
-    return;
-  }
-#endif
-
-  procs2box();
-=======
   // recv 3d proc grid of another partition if my 3d grid depends on it
 
   if (recv_from_partition >= 0) {
@@ -203,7 +193,6 @@
   }
 
   // error check on procgrid
->>>>>>> ad9fa0e1
 
   if (procgrid[0]*procgrid[1]*procgrid[2] != nprocs)
     error->all(FLERR,"Bad grid of processors");
