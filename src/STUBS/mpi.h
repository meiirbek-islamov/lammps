/* -----------------------------------------------------------------------
   LAMMPS 2003 (July 31) - Molecular Dynamics Simulator
   Sandia National Laboratories, www.cs.sandia.gov/~sjplimp/lammps.html
   Steve Plimpton, sjplimp@sandia.gov

   Copyright (2003) Sandia Corporation.  Under the terms of Contract
   DE-AC04-94AL85000 with Sandia Corporation, the U.S. Government retains
   certain rights in this software.  This software is distributed under
   the GNU General Public License.

   See the README file in the top-level LAMMPS directory.
------------------------------------------------------------------------ */

#ifndef MPI_STUBS
#define MPI_STUBS

#include "stdlib.h"

/* use C bindings for MPI interface */

#ifdef __cplusplus
extern "C" {
#endif

/* Dummy defs for MPI stubs */

#define MPI_COMM_WORLD 0

#define MPI_SUCCESS 0

#define MPI_INT 1
#define MPI_FLOAT 2
#define MPI_DOUBLE 3
#define MPI_CHAR 4
#define MPI_BYTE 5
#define MPI_LONG_LONG 6
#define MPI_DOUBLE_INT 7

#define MPI_SUM 1
#define MPI_MAX 2
#define MPI_MIN 3
#define MPI_MAXLOC 4
#define MPI_MINLOC 5
#define MPI_LOR 6

#define MPI_UNDEFINED -1
#define MPI_COMM_NULL -1
#define MPI_GROUP_EMPTY -1

#define MPI_ANY_SOURCE -1
#define MPI_STATUS_IGNORE NULL

#define MPI_Comm int
#define MPI_Request int
#define MPI_Datatype int
#define MPI_Op int
<<<<<<< HEAD
#define MPI_Fint int
=======
#define MPI_Group int
>>>>>>> 3c7da930

#define MPI_IN_PLACE NULL

#define MPI_MAX_PROCESSOR_NAME 128

/* MPI data structs */

struct _MPI_Status {
  int MPI_SOURCE;
};
typedef struct _MPI_Status MPI_Status;

/* Function prototypes for MPI stubs */

int MPI_Init(int *argc, char ***argv);
int MPI_Initialized(int *flag);
void MPI_Get_processor_name(char *name, int *resultlen);

int MPI_Comm_rank(MPI_Comm comm, int *me);
int MPI_Comm_size(MPI_Comm comm, int *nprocs);
int MPI_Abort(MPI_Comm comm, int errorcode);
int MPI_Finalize();
double MPI_Wtime();

int MPI_Type_size(int, int *);

int MPI_Send(void *buf, int count, MPI_Datatype datatype,
             int dest, int tag, MPI_Comm comm);
int MPI_Isend(void *buf, int count, MPI_Datatype datatype,
              int source, int tag, MPI_Comm comm, MPI_Request *request);
int MPI_Rsend(void *buf, int count, MPI_Datatype datatype,
              int dest, int tag, MPI_Comm comm);
int MPI_Recv(void *buf, int count, MPI_Datatype datatype,
             int source, int tag, MPI_Comm comm, MPI_Status *status);
int MPI_Irecv(void *buf, int count, MPI_Datatype datatype,
              int source, int tag, MPI_Comm comm, MPI_Request *request);
int MPI_Wait(MPI_Request *request, MPI_Status *status);
int MPI_Waitall(int n, MPI_Request *request, MPI_Status *status);
int MPI_Waitany(int count, MPI_Request *request, int *index,
                MPI_Status *status);
int MPI_Sendrecv(void *sbuf, int scount, MPI_Datatype sdatatype,
                  int dest, int stag, void *rbuf, int rcount,
                  MPI_Datatype rdatatype, int source, int rtag,
                  MPI_Comm comm, MPI_Status *status);
int MPI_Get_count(MPI_Status *status, MPI_Datatype datatype, int *count);

int MPI_Comm_split(MPI_Comm comm, int color, int key, MPI_Comm *comm_out);
int MPI_Comm_dup(MPI_Comm comm, MPI_Comm *comm_out);
int MPI_Comm_create(MPI_Comm comm, MPI_Group group, MPI_Comm *newcomm);
int MPI_Comm_free(MPI_Comm *comm);
<<<<<<< HEAD
MPI_Fint MPI_Comm_c2f(MPI_Comm comm);
MPI_Comm MPI_Comm_f2c(MPI_Fint comm);
=======
int MPI_Comm_group(MPI_Comm comm, MPI_Group *group);
int MPI_Group_incl(MPI_Group group, int n, int *ranks, MPI_Group *newgroup);

>>>>>>> 3c7da930

int MPI_Cart_create(MPI_Comm comm_old, int ndims, int *dims, int *periods,
                    int reorder, MPI_Comm *comm_cart);
int MPI_Cart_get(MPI_Comm comm, int maxdims, int *dims, int *periods,
                 int *coords);
int MPI_Cart_shift(MPI_Comm comm, int direction, int displ,
                   int *source, int *dest);
int MPI_Cart_rank(MPI_Comm comm, int *coords, int *rank);

int MPI_Barrier(MPI_Comm comm);
int MPI_Bcast(void *buf, int count, MPI_Datatype datatype,
              int root, MPI_Comm comm);
int MPI_Allreduce(void *sendbuf, void *recvbuf, int count,
                  MPI_Datatype datatype, MPI_Op op, MPI_Comm comm);
int MPI_Reduce(void *sendbuf, void *recvbuf, int count,
                   MPI_Datatype datatype, MPI_Op op, int root, MPI_Comm comm);
int MPI_Scan(void *sendbuf, void *recvbuf, int count,
             MPI_Datatype datatype, MPI_Op op, MPI_Comm comm);
int MPI_Allgather(void *sendbuf, int sendcount, MPI_Datatype sendtype,
                  void *recvbuf, int recvcount, MPI_Datatype recvtype,
                  MPI_Comm comm);
int MPI_Allgatherv(void *sendbuf, int sendcount, MPI_Datatype sendtype,
                   void *recvbuf, int *recvcounts, int *displs,
                   MPI_Datatype recvtype, MPI_Comm comm);
int MPI_Reduce_scatter(void *sendbuf, void *recvbuf, int *recvcounts,
                       MPI_Datatype datatype, MPI_Op op, MPI_Comm comm);
int MPI_Gather(void *sendbuf, int sendcount, MPI_Datatype sendtype,
               void *recvbuf, int recvcount, MPI_Datatype recvtype,
               int root, MPI_Comm comm);
int MPI_Gatherv(void *sendbuf, int sendcount, MPI_Datatype sendtype,
                void *recvbuf, int *recvcounts, int *displs,
                MPI_Datatype recvtype, int root, MPI_Comm comm);
int MPI_Scatterv(void *sendbuf, int *sendcounts, int *displs,
                 MPI_Datatype sendtype, void *recvbuf, int recvcount,
                 MPI_Datatype recvtype, int root, MPI_Comm comm);
int MPI_Alltoall(void *sendbuf, int sendcount, MPI_Datatype sendtype,
                 void *recvbuf, int recvcount, MPI_Datatype recvtype,
                 MPI_Comm comm);
int MPI_Alltoallv(void *sendbuf, int *sendcounts, int *sdispls,
                  MPI_Datatype sendtype,
                  void *recvbuf, int *recvcounts, int *rdispls,
                  MPI_Datatype recvtype, MPI_Comm comm);
/* ---------------------------------------------------------------------- */

#ifdef __cplusplus
}
#endif

#endif<|MERGE_RESOLUTION|>--- conflicted
+++ resolved
@@ -54,11 +54,8 @@
 #define MPI_Request int
 #define MPI_Datatype int
 #define MPI_Op int
-<<<<<<< HEAD
 #define MPI_Fint int
-=======
 #define MPI_Group int
->>>>>>> 3c7da930
 
 #define MPI_IN_PLACE NULL
 
@@ -107,16 +104,12 @@
 
 int MPI_Comm_split(MPI_Comm comm, int color, int key, MPI_Comm *comm_out);
 int MPI_Comm_dup(MPI_Comm comm, MPI_Comm *comm_out);
-int MPI_Comm_create(MPI_Comm comm, MPI_Group group, MPI_Comm *newcomm);
 int MPI_Comm_free(MPI_Comm *comm);
-<<<<<<< HEAD
 MPI_Fint MPI_Comm_c2f(MPI_Comm comm);
 MPI_Comm MPI_Comm_f2c(MPI_Fint comm);
-=======
 int MPI_Comm_group(MPI_Comm comm, MPI_Group *group);
+int MPI_Comm_create(MPI_Comm comm, MPI_Group group, MPI_Comm *newcomm);
 int MPI_Group_incl(MPI_Group group, int n, int *ranks, MPI_Group *newgroup);
-
->>>>>>> 3c7da930
 
 int MPI_Cart_create(MPI_Comm comm_old, int ndims, int *dims, int *periods,
                     int reorder, MPI_Comm *comm_cart);
