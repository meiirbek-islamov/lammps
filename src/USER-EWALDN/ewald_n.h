<<<<<<< HEAD
/* -*- c++ -*- ----------------------------------------------------------
   LAMMPS - Large-scale Atomic/Molecular Massively Parallel Simulator
   http://lammps.sandia.gov, Sandia National Laboratories
   Steve Plimpton, sjplimp@sandia.gov

   Copyright (2003) Sandia Corporation.  Under the terms of Contract
   DE-AC04-94AL85000 with Sandia Corporation, the U.S. Government retains
   certain rights in this software.  This software is distributed under 
   the GNU General Public License.

   See the README file in the top-level LAMMPS directory.
------------------------------------------------------------------------- */

#ifdef KSPACE_CLASS

KSpaceStyle(ewald/n,EwaldN)

#else

#ifndef LMP_EWALD_N_H
#define LMP_EWALD_N_H

#include "kspace.h"
#include "math_complex.h"

namespace LAMMPS_NS {

#define EWALD_NORDER	6
#define EWALD_NFUNCS	4
#define EWALD_MAX_NSUMS	10
#define EWALD_NSUMS	{1, 1, 7, 1}

typedef struct cvector { complex x, y, z; } cvector;
typedef struct hvector { double x, y, z; } hvector;
typedef struct kvector { long x, y, z; } kvector;

class EwaldN : public KSpace {
 public:
  EwaldN(class LAMMPS *, int, char **);
  ~EwaldN();
  void init();
  void setup();
  void compute(int, int);
  double memory_usage() {return bytes;}

 private:
  double unit[6];
  int function[EWALD_NFUNCS], first_output;

  int nkvec, nkvec_max, nevec, nevec_max,
      nbox, nfunctions, nsums, sums;
  int peratom_allocate_flag;
  double bytes;
  double precision, g2_max;
  double *kenergy, energy_self[EWALD_NFUNCS];
  double *kvirial, virial_self[EWALD_NFUNCS];
  double **energy_self_peratom;
  double **virial_self_peratom;
  cvector *ekr_local;
  hvector *hvec;
  kvector *kvec;

  double mumurd2e, dielectric, *B, volume;
  struct Sum { double x, x2; } sum[EWALD_MAX_NSUMS];
  complex *cek_local, *cek_global;
 
  void reallocate();
  void allocate_peratom();
  void reallocate_atoms();
  void deallocate();
  void deallocate_peratom();
  void coefficients();
  void init_coeffs();
  void init_coeff_sums();
  void init_self();
  void init_self_peratom();
  void compute_ek();
  void compute_force();
  void compute_surface();
  void compute_surface_peratom();
  void compute_energy();
  void compute_energy_peratom();
  void compute_virial();
  void compute_virial_peratom();
  void compute_slabcorr();
};

}

#endif
#endif
=======
/* ----------------------------------------------------------------------
   LAMMPS - Large-scale Atomic/Molecular Massively Parallel Simulator
   http://lammps.sandia.gov, Sandia National Laboratories
   Steve Plimpton, sjplimp@sandia.gov

   Copyright (2003) Sandia Corporation.  Under the terms of Contract
   DE-AC04-94AL85000 with Sandia Corporation, the U.S. Government retains
   certain rights in this software.  This software is distributed under 
   the GNU General Public License.

   See the README file in the top-level LAMMPS directory.
------------------------------------------------------------------------- */

#ifdef KSPACE_CLASS

KSpaceStyle(ewald/n,EwaldN)

#else

#ifndef LMP_EWALD_N_H
#define LMP_EWALD_N_H

#include "kspace.h"
#include "math_complex.h"

namespace LAMMPS_NS {

#define EWALD_NORDER	6
#define EWALD_NFUNCS	4
#define EWALD_MAX_NSUMS	10
#define EWALD_NSUMS	{1, 1, 7, 1}

typedef struct cvector { complex x, y, z; } cvector;
typedef struct hvector { double x, y, z; } hvector;
typedef struct kvector { long x, y, z; } kvector;

class EwaldN : public KSpace {
 public:
  EwaldN(class LAMMPS *, int, char **);
  ~EwaldN();
  void init();
  void setup();
  void compute(int, int);
  double memory_usage() {return bytes;}

 private:
  double unit[6];
  int function[EWALD_NFUNCS], first_output;

  int nkvec, nkvec_max, nevec, nevec_max,
      nbox, nfunctions, nsums, sums;
  int peratom_allocate_flag;
  int nmax;
  double bytes;
  double gsqmx,q2;
  double *kenergy, energy_self[EWALD_NFUNCS];
  double *kvirial, virial_self[EWALD_NFUNCS];
  double **energy_self_peratom;
  double **virial_self_peratom;
  cvector *ekr_local;
  hvector *hvec;
  kvector *kvec;

  double mumurd2e, dielectric, *B, volume;
  struct Sum { double x, x2; } sum[EWALD_MAX_NSUMS];
  complex *cek_local, *cek_global;
 
  double rms(int, double, bigint, double);
  void reallocate();
  void allocate_peratom();
  void reallocate_atoms();
  void deallocate();
  void deallocate_peratom();
  void coefficients();
  void init_coeffs();
  void init_coeff_sums();
  void init_self();
  void init_self_peratom();
  void compute_ek();
  void compute_force();
  void compute_surface();
  void compute_energy();
  void compute_energy_peratom();
  void compute_virial();
  void compute_virial_peratom();
  void compute_slabcorr();
};

}

#endif
#endif
>>>>>>> 5fe50fbf
<|MERGE_RESOLUTION|>--- conflicted
+++ resolved
@@ -1,97 +1,4 @@
-<<<<<<< HEAD
 /* -*- c++ -*- ----------------------------------------------------------
-   LAMMPS - Large-scale Atomic/Molecular Massively Parallel Simulator
-   http://lammps.sandia.gov, Sandia National Laboratories
-   Steve Plimpton, sjplimp@sandia.gov
-
-   Copyright (2003) Sandia Corporation.  Under the terms of Contract
-   DE-AC04-94AL85000 with Sandia Corporation, the U.S. Government retains
-   certain rights in this software.  This software is distributed under 
-   the GNU General Public License.
-
-   See the README file in the top-level LAMMPS directory.
-------------------------------------------------------------------------- */
-
-#ifdef KSPACE_CLASS
-
-KSpaceStyle(ewald/n,EwaldN)
-
-#else
-
-#ifndef LMP_EWALD_N_H
-#define LMP_EWALD_N_H
-
-#include "kspace.h"
-#include "math_complex.h"
-
-namespace LAMMPS_NS {
-
-#define EWALD_NORDER	6
-#define EWALD_NFUNCS	4
-#define EWALD_MAX_NSUMS	10
-#define EWALD_NSUMS	{1, 1, 7, 1}
-
-typedef struct cvector { complex x, y, z; } cvector;
-typedef struct hvector { double x, y, z; } hvector;
-typedef struct kvector { long x, y, z; } kvector;
-
-class EwaldN : public KSpace {
- public:
-  EwaldN(class LAMMPS *, int, char **);
-  ~EwaldN();
-  void init();
-  void setup();
-  void compute(int, int);
-  double memory_usage() {return bytes;}
-
- private:
-  double unit[6];
-  int function[EWALD_NFUNCS], first_output;
-
-  int nkvec, nkvec_max, nevec, nevec_max,
-      nbox, nfunctions, nsums, sums;
-  int peratom_allocate_flag;
-  double bytes;
-  double precision, g2_max;
-  double *kenergy, energy_self[EWALD_NFUNCS];
-  double *kvirial, virial_self[EWALD_NFUNCS];
-  double **energy_self_peratom;
-  double **virial_self_peratom;
-  cvector *ekr_local;
-  hvector *hvec;
-  kvector *kvec;
-
-  double mumurd2e, dielectric, *B, volume;
-  struct Sum { double x, x2; } sum[EWALD_MAX_NSUMS];
-  complex *cek_local, *cek_global;
- 
-  void reallocate();
-  void allocate_peratom();
-  void reallocate_atoms();
-  void deallocate();
-  void deallocate_peratom();
-  void coefficients();
-  void init_coeffs();
-  void init_coeff_sums();
-  void init_self();
-  void init_self_peratom();
-  void compute_ek();
-  void compute_force();
-  void compute_surface();
-  void compute_surface_peratom();
-  void compute_energy();
-  void compute_energy_peratom();
-  void compute_virial();
-  void compute_virial_peratom();
-  void compute_slabcorr();
-};
-
-}
-
-#endif
-#endif
-=======
-/* ----------------------------------------------------------------------
    LAMMPS - Large-scale Atomic/Molecular Massively Parallel Simulator
    http://lammps.sandia.gov, Sandia National Laboratories
    Steve Plimpton, sjplimp@sandia.gov
@@ -182,5 +89,4 @@
 }
 
 #endif
-#endif
->>>>>>> 5fe50fbf
+#endif