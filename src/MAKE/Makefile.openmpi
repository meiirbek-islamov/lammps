# openmpi = Fedora Core 6, mpic++, OpenMPI-1.1, FFTW2

SHELL = /bin/sh

# ---------------------------------------------------------------------
# compiler/linker settings
# specify flags and libraries needed for your compiler

CC =		mpic++
<<<<<<< HEAD
CCFLAGS =	-O2 -fomit-frame-pointer -fno-rtti -fno-exceptions
=======
CCFLAGS =	-O2 -fomit-frame-pointer -fno-rtti -fno-exceptions -g \
>>>>>>> 7bbe0459
			-march=native -ffast-math -mpc64 \
			-funroll-loops -fstrict-aliasing -Wall -W -Wno-uninitialized
DEPFLAGS =	-M
LINK =		mpic++
LINKFLAGS =	-O -g -fno-rtti -fno-exceptions -mpc64
LIB =           -lstdc++
ARCHIVE =	ar
ARFLAGS =	-rcsv
SIZE =		size

# ---------------------------------------------------------------------
# LAMMPS-specific settings
# specify settings for LAMMPS features you will use
# if you change any -D setting, do full re-compile after "make clean"

# LAMMPS ifdef settings, OPTIONAL
# see possible settings in doc/Section_start.html#2_2 (step 4)

LMP_INC =	-DLAMMPS_GZIP

# MPI library, REQUIRED
# see discussion in doc/Section_start.html#2_2 (step 5)
# can point to dummy MPI library in src/STUBS as in Makefile.serial
# INC = path for mpi.h, MPI compiler settings
# PATH = path for MPI library
# LIB = name of MPI library

MPI_INC =       
MPI_PATH = 
MPI_LIB =	

# FFT library, OPTIONAL
# see discussion in doc/Section_start.html#2_2 (step 6)
# can be left blank to use provided KISS FFT library
# INC = -DFFT setting, e.g. -DFFT_FFTW, FFT compiler settings
# PATH = path for FFT library
# LIB = name of FFT library

FFT_INC =       -DFFT_FFTW
FFT_PATH = 
FFT_LIB =	-lfftw

# JPEG library, OPTIONAL
# see discussion in doc/Section_start.html#2_2 (step 7)
# only needed if -DLAMMPS_JPEG listed with LMP_INC
# INC = path for jpeglib.h
# PATH = path for JPEG library
# LIB = name of JPEG library

JPG_INC =       
JPG_PATH = 	
JPG_LIB =	

# ---------------------------------------------------------------------
# build rules and dependencies
# no need to edit this section

include	Makefile.package.settings
include	Makefile.package

EXTRA_INC = $(LMP_INC) $(PKG_INC) $(MPI_INC) $(FFT_INC) $(JPG_INC) $(PKG_SYSINC)
EXTRA_PATH = $(PKG_PATH) $(MPI_PATH) $(FFT_PATH) $(JPG_PATH) $(PKG_SYSPATH)
EXTRA_LIB = $(PKG_LIB) $(MPI_LIB) $(FFT_LIB) $(JPG_LIB) $(PKG_SYSLIB)

# Link target

$(EXE):	$(OBJ)
	$(LINK) $(LINKFLAGS) $(EXTRA_PATH) $(OBJ) $(EXTRA_LIB) $(LIB) -o $(EXE)
	$(SIZE) $(EXE)

# Library target

lib:	$(OBJ)
	$(ARCHIVE) $(ARFLAGS) $(EXE) $(OBJ)

# Compilation rules

%.o:%.cpp
	$(CC) $(CCFLAGS) $(EXTRA_INC) -c $<

%.d:%.cpp
	$(CC) $(CCFLAGS) $(EXTRA_INC) $(DEPFLAGS) $< > $@

# Individual dependencies

DEPENDS = $(OBJ:.o=.d)
include $(DEPENDS)<|MERGE_RESOLUTION|>--- conflicted
+++ resolved
@@ -7,11 +7,7 @@
 # specify flags and libraries needed for your compiler
 
 CC =		mpic++
-<<<<<<< HEAD
-CCFLAGS =	-O2 -fomit-frame-pointer -fno-rtti -fno-exceptions
-=======
 CCFLAGS =	-O2 -fomit-frame-pointer -fno-rtti -fno-exceptions -g \
->>>>>>> 7bbe0459
 			-march=native -ffast-math -mpc64 \
 			-funroll-loops -fstrict-aliasing -Wall -W -Wno-uninitialized
 DEPFLAGS =	-M
