--- conflicted
+++ resolved
@@ -181,11 +181,7 @@
   static const int POST_RUN =                1<<18;
   static const int FIX_CONST_LAST =          1<<19;
 }
-<<<<<<< HEAD
-  
-=======
-
->>>>>>> ce633356
+
 }
 
 #endif
