--- conflicted
+++ resolved
@@ -45,10 +45,6 @@
   int maxpage;                     // # of pages currently allocated
   int pgsize;                      // size of neighbor page
   int oneatom;                     // max # of neighbors for one atom
-<<<<<<< HEAD
-  int npage;                       // current page in page list
-=======
->>>>>>> 76fcc9a3
 
   double cutlj;                    // user-specified LJ cutoff
   double cutljrebosq;              // cut for when to compute
