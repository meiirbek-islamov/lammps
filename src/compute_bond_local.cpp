--- conflicted
+++ resolved
@@ -29,11 +29,7 @@
 using namespace LAMMPS_NS;
 
 #define DELTA 10000
-<<<<<<< HEAD
-#define EPSILON 1.0e-15
-=======
 #define EPSILON 1.0e-12
->>>>>>> 206f4e18
 
 enum{DIST,VELVIB,OMEGA,ENGTRANS,ENGVIB,ENGROT,ENGPOT,FORCE};
 
@@ -60,14 +56,6 @@
   nvalues = 0;
   for (int iarg = 3; iarg < narg; iarg++) {
     if (strcmp(arg[iarg],"dist") == 0) bstyle[nvalues++] = DIST;
-<<<<<<< HEAD
-    else if (strcmp(arg[iarg],"velvib") == 0) bstyle[nvalues++] = VELVIB;
-    else if (strcmp(arg[iarg],"omega") == 0) bstyle[nvalues++] = OMEGA;
-    else if (strcmp(arg[iarg],"engtrans") == 0) bstyle[nvalues++] = ENGTRANS;
-    else if (strcmp(arg[iarg],"engvib") == 0) bstyle[nvalues++] = ENGVIB;
-    else if (strcmp(arg[iarg],"engrot") == 0) bstyle[nvalues++] = ENGROT;
-=======
->>>>>>> 206f4e18
     else if (strcmp(arg[iarg],"engpot") == 0) bstyle[nvalues++] = ENGPOT;
     else if (strcmp(arg[iarg],"force") == 0) bstyle[nvalues++] = FORCE;
     else if (strcmp(arg[iarg],"engvib") == 0) bstyle[nvalues++] = ENGVIB;
@@ -79,23 +67,14 @@
   }
 
   // set singleflag if need to call bond->single()
-<<<<<<< HEAD
-  // set ghostvelflag if need to call atom->v
-  // check that 'comm_modify vel yes' is set if ghostvelflag is 1
-=======
   // set velflag if compute any quantities based on velocities
 
->>>>>>> 206f4e18
   singleflag = 0;
   ghostvelflag = 0;
   for (int i = 0; i < nvalues; i++) {
     if (bstyle[i] == ENGPOT || bstyle[i] == FORCE) singleflag = 1;
     if (bstyle[i] == VELVIB || bstyle[i] == OMEGA || bstyle[i] == ENGTRANS ||
-<<<<<<< HEAD
-        bstyle[i] == ENGVIB || bstyle[i] == ENGROT) ghostvelflag = 1;
-=======
         bstyle[i] == ENGVIB || bstyle[i] == ENGROT) velflag = 1;
->>>>>>> 206f4e18
   }
 
   nmax = 0;
@@ -116,8 +95,6 @@
 {
   if (force->bond == NULL)
     error->all(FLERR,"No bond style is defined for compute bond/local");
-  if (ghostvelflag && (comm->ghost_velocity == 0))
-    error->all(FLERR,"Compute bond/local keyword requires ghost atoms store velocity");
 
   // set ghostvelflag if need to acquire ghost atom velocities
 
@@ -171,10 +148,7 @@
   double vvib,vrotsq;
   double inertia,omegasq;
   double mvv2e;
-<<<<<<< HEAD
-=======
   double engpot,engtrans,engvib,engrot,engtot,fbond;
->>>>>>> 206f4e18
   double *ptr;
 
   double **x = atom->x;
@@ -197,16 +171,12 @@
   int molecular = atom->molecular;
 
   Bond *bond = force->bond;
-<<<<<<< HEAD
-  double engpot,engtrans,engvib,engrot,engtot,fbond;
-=======
 
   // communicate ghost velocities if needed
 
   if (ghostvelflag && !initflag) comm->forward_comm_compute(this);
 
   // loop over all atoms and their bonds
->>>>>>> 206f4e18
 
   m = n = 0;
   for (atom1 = 0; atom1 < nlocal; atom1++) {
@@ -234,20 +204,6 @@
       if (newton_bond == 0 && tag[atom1] > tag[atom2]) continue;
       if (btype == 0) continue;
 
-<<<<<<< HEAD
-      if (flag) {
-        dx = x[atom1][0] - x[atom2][0];
-        dy = x[atom1][1] - x[atom2][1];
-        dz = x[atom1][2] - x[atom2][2];
-        domain->minimum_image(dx,dy,dz);
-        rsq = dx*dx + dy*dy + dz*dz;
-
-        if (singleflag && (btype > 0))
-          engpot = bond->single(btype,rsq,atom1,atom2,fbond);
-        else engpot = fbond = 0.0;
-
-        if (ghostvelflag) {
-=======
       if (!flag) {
         m++;
         continue;
@@ -267,7 +223,6 @@
         if (singleflag) engpot = bond->single(btype,rsq,atom1,atom2,fbond);
         
         if (velflag) {
->>>>>>> 206f4e18
           if (rmass) {
             mass1 = rmass[atom1];
             mass2 = rmass[atom2];
@@ -284,56 +239,21 @@
           vcm[0] = (mass1*v[atom1][0] + mass2*v[atom2][0]) * invmasstotal;
           vcm[1] = (mass1*v[atom1][1] + mass2*v[atom2][1]) * invmasstotal;
           vcm[2] = (mass1*v[atom1][2] + mass2*v[atom2][2]) * invmasstotal;
-<<<<<<< HEAD
-
-          engtrans= 0.5 * masstotal * MathExtra::lensq3(vcm);
-
+          
+          engtrans = 0.5 * masstotal * MathExtra::lensq3(vcm);
+          
           // r12 = unit bond vector from atom1 to atom2
+          
           MathExtra::sub3(x[atom2],x[atom1],r12);
           MathExtra::norm3(r12);
-
+          
           // delr = vector from COM to each atom
           // delv = velocity of each atom relative to COM
-=======
-          
-          engtrans = 0.5 * masstotal * MathExtra::lensq3(vcm);
-          
-          // r12 = unit bond vector from atom1 to atom2
-          
-          MathExtra::sub3(x[atom2],x[atom1],r12);
-          MathExtra::norm3(r12);
-          
-          // delr = vector from COM to each atom
-          // delv = velocity of each atom relative to COM
-          
->>>>>>> 206f4e18
+          
           MathExtra::sub3(x[atom1],xcm,delr1);
           MathExtra::sub3(x[atom2],xcm,delr2);
           MathExtra::sub3(v[atom1],vcm,delv1);
           MathExtra::sub3(v[atom2],vcm,delv2);
-<<<<<<< HEAD
-
-          // vpar = component of delv parallel to bond vector
-          vpar1 = MathExtra::dot3(delv1,r12);
-          vpar2 = MathExtra::dot3(delv2,r12);
-
-          vvib = vpar2 - vpar1;
-
-          engvib = 0.5 * (mass1*vpar1*vpar1 + mass2*vpar2*vpar2);
-
-          // vrotsq = tangential speed squared of atom1 only
-          // omegasq = omega squared, and is the same for atom1 and atom2
-          inertia = mass1*MathExtra::lensq3(delr1) + mass2*MathExtra::lensq3(delr2);
-          vrotsq = MathExtra::lensq3(delv1) - vpar1*vpar1;
-          omegasq = vrotsq / MathExtra::lensq3(delr1);
-
-          engrot = 0.5 * inertia * omegasq;
-
-          // sanity check: engtotal = engtrans + engvib + engrot
-          engtot = 0.5 * (mass1*MathExtra::lensq3(v[atom1]) + mass2*MathExtra::lensq3(v[atom2]));
-          if (fabs(engtot-engtrans-engvib-engrot) > EPSILON)
-            error->one(FLERR,"Sanity check on 3 energy components failed");
-=======
           
           // vpar = component of delv parallel to bond vector
           
@@ -365,17 +285,12 @@
           //  error->one(FLERR,"Sanity check on 3 energy components failed");
           
           // scale energies by units
->>>>>>> 206f4e18
 
           mvv2e = force->mvv2e;
           engtrans *= mvv2e;
           engvib *= mvv2e;
           engrot *= mvv2e;
         }
-<<<<<<< HEAD
-        else vvib = omegasq = engtrans = engvib = engrot = 0.0;
-=======
->>>>>>> 206f4e18
 
         if (nvalues == 1) ptr = &vector[m];
         else ptr = array[m];
@@ -385,24 +300,6 @@
           case DIST:
             ptr[n] = sqrt(rsq);
             break;
-<<<<<<< HEAD
-          case VELVIB:
-            ptr[n] = vvib;
-            break;
-          case OMEGA:
-            ptr[n] = sqrt(omegasq);
-            break;
-          case ENGTRANS:
-            ptr[n] = engtrans;
-            break;
-          case ENGVIB:
-            ptr[n] = engvib;
-            break;
-          case ENGROT:
-            ptr[n] = engrot;
-            break;
-=======
->>>>>>> 206f4e18
           case ENGPOT:
             ptr[n] = engpot;
             break;
