--- conflicted
+++ resolved
@@ -436,11 +436,7 @@
 
     // y is exterior to cone or on its surface
     // corner1234 = 4 corner pts of half trapezoid = cone surf in plane of y
-<<<<<<< HEAD
-    // project y to 3 line segments in half trapezoid (4th is axis of cone)
-=======
     // project x to 3 line segments in half trapezoid (4th is axis of cone)
->>>>>>> b3de0db9
     // nearest = point on surface of cone that y is closest to
     //           could be edge of cone
     // do not add contact point if r >= cutoff
@@ -485,11 +481,7 @@
 
     // z is exterior to cone or on its surface
     // corner1234 = 4 corner pts of half trapezoid = cone surf in plane of z
-<<<<<<< HEAD
-    // project z to 3 line segments in half trapezoid (4th is axis of cone)
-=======
     // project x to 3 line segments in half trapezoid (4th is axis of cone)
->>>>>>> b3de0db9
     // nearest = point on surface of cone that z is closest to
     //           could be edge of cone
     // do not add contact point if r >= cutoff
