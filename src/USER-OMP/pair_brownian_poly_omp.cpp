--- conflicted
+++ resolved
@@ -34,11 +34,7 @@
 PairBrownianPolyOMP::PairBrownianPolyOMP(LAMMPS *lmp) :
   PairBrownianPoly(lmp), ThrOMP(lmp, THR_PAIR)
 {
-<<<<<<< HEAD
-  suffix_compat |= Suffix::OMP;
-=======
   suffix_flag |= Suffix::OMP;
->>>>>>> 14c2d79c
   respa_enable = 0;
   random_thr = NULL;
 }
