/* ----------------------------------------------------------------------
   LAMMPS - Large-scale Atomic/Molecular Massively Parallel Simulator
   http://lammps.sandia.gov, Sandia National Laboratories
   Steve Plimpton, sjplimp@sandia.gov

   Copyright (2003) Sandia Corporation.  Under the terms of Contract
   DE-AC04-94AL85000 with Sandia Corporation, the U.S. Government retains
   certain rights in this software.  This software is distributed under
   the GNU General Public License.

   See the README file in the top-level LAMMPS directory.
------------------------------------------------------------------------- */

#include <string.h>
#include <stdlib.h>
#include "compute_reduce_region.h"
#include "atom.h"
#include "update.h"
#include "modify.h"
#include "domain.h"
#include "group.h"
#include "region.h"
#include "fix.h"
#include "input.h"
#include "variable.h"
#include "memory.h"
#include "error.h"

using namespace LAMMPS_NS;

<<<<<<< HEAD
enum{SUM,SUMSQ,MINN,MAXX,AVE,AVESQ};
=======
enum{SUM,SUMSQ,MINN,MAXX,AVE,AVESQ};          // also in ComputeReduce
>>>>>>> bb0e8a11
enum{X,V,F,COMPUTE,FIX,VARIABLE};
enum{PERATOM,LOCAL};

#define INVOKED_VECTOR 2
#define INVOKED_ARRAY 4
#define INVOKED_PERATOM 8
#define INVOKED_LOCAL 16

#define BIG 1.0e20

/* ---------------------------------------------------------------------- */

ComputeReduceRegion::ComputeReduceRegion(LAMMPS *lmp, int narg, char **arg) :
  ComputeReduce(lmp, narg, arg) {}

/* ----------------------------------------------------------------------
   calculate reduced value for one input M and return it
   if flag = -1:
     sum/min/max/ave all values in vector
     for per-atom quantities, limit to atoms in group and region
     if mode = MIN or MAX, also set index to which vector value wins
   if flag >= 0: simply return vector[flag]
------------------------------------------------------------------------- */

double ComputeReduceRegion::compute_one(int m, int flag)
{
  int i;

  Region *region = domain->regions[iregion];
  region->prematch();

  // invoke the appropriate attribute,compute,fix,variable
  // compute scalar quantity by summing over atom scalars
  // only include atoms in group

  index = -1;
  double **x = atom->x;
  int *mask = atom->mask;
  int nlocal = atom->nlocal;

  int n = value2index[m];
  int j = argindex[m];

  double one = 0.0;
  if (mode == MINN) one = BIG;
  if (mode == MAXX) one = -BIG;

  if (which[m] == X) {
    if (flag < 0) {
      for (i = 0; i < nlocal; i++)
        if (mask[i] & groupbit && region->match(x[i][0],x[i][1],x[i][2]))
          combine(one,x[i][j],i);
    } else one = x[flag][j];
  } else if (which[m] == V) {
    double **v = atom->v;
    if (flag < 0) {
      for (i = 0; i < nlocal; i++)
        if (mask[i] & groupbit && region->match(x[i][0],x[i][1],x[i][2]))
          combine(one,v[i][j],i);
    } else one = v[flag][j];
  } else if (which[m] == F) {
    double **f = atom->f;
    if (flag < 0) {
      for (i = 0; i < nlocal; i++)
        if (mask[i] & groupbit && region->match(x[i][0],x[i][1],x[i][2]))
          combine(one,f[i][j],i);
    } else one = f[flag][j];

  // invoke compute if not previously invoked

  } else if (which[m] == COMPUTE) {
    Compute *compute = modify->compute[n];

    if (flavor[m] == PERATOM) {
      if (!(compute->invoked_flag & INVOKED_PERATOM)) {
        compute->compute_peratom();
        compute->invoked_flag |= INVOKED_PERATOM;
      }

      if (j == 0) {
        double *compute_vector = compute->vector_atom;
        int n = nlocal;
        if (flag < 0) {
          for (i = 0; i < n; i++)
            if (mask[i] & groupbit && region->match(x[i][0],x[i][1],x[i][2]))
              combine(one,compute_vector[i],i);
        } else one = compute_vector[flag];
      } else {
        double **compute_array = compute->array_atom;
        int n = nlocal;
        int jm1 = j - 1;
        if (flag < 0) {
          for (i = 0; i < n; i++)
            if (mask[i] & groupbit && region->match(x[i][0],x[i][1],x[i][2]))
              combine(one,compute_array[i][jm1],i);
        } else one = compute_array[flag][jm1];
      }

    } else if (flavor[m] == LOCAL) {
      if (!(compute->invoked_flag & INVOKED_LOCAL)) {
        compute->compute_local();
        compute->invoked_flag |= INVOKED_LOCAL;
      }

      if (j == 0) {
        double *compute_vector = compute->vector_local;
        int n = compute->size_local_rows;
        if (flag < 0)
          for (i = 0; i < n; i++)
            combine(one,compute_vector[i],i);
        else one = compute_vector[flag];
      } else {
        double **compute_array = compute->array_local;
        int n = compute->size_local_rows;
        int jm1 = j - 1;
        if (flag < 0)
          for (i = 0; i < n; i++)
            combine(one,compute_array[i][jm1],i);
        else one = compute_array[flag][jm1];
      }
    }

  // check if fix frequency is a match

  } else if (which[m] == FIX) {
    if (update->ntimestep % modify->fix[n]->peratom_freq)
      error->all(FLERR,"Fix used in compute reduce not computed at "
                 "compatible time");
    Fix *fix = modify->fix[n];

    if (flavor[m] == PERATOM) {
      if (j == 0) {
        double *fix_vector = fix->vector_atom;
        int n = nlocal;
        if (flag < 0) {
          for (i = 0; i < n; i++)
            if (mask[i] & groupbit && region->match(x[i][0],x[i][1],x[i][2]))
              combine(one,fix_vector[i],i);
        } else one = fix_vector[flag];
      } else {
        double **fix_array = fix->array_atom;
        int jm1 = j - 1;
        if (flag < 0) {
          for (i = 0; i < nlocal; i++)
            if (mask[i] & groupbit && region->match(x[i][0],x[i][1],x[i][2]))
              combine(one,fix_array[i][jm1],i);
        } else one = fix_array[flag][jm1];
      }

    } else if (flavor[m] == LOCAL) {
      if (j == 0) {
        double *fix_vector = fix->vector_local;
        int n = fix->size_local_rows;
        if (flag < 0)
          for (i = 0; i < n; i++)
            combine(one,fix_vector[i],i);
        else one = fix_vector[flag];
      } else {
        double **fix_array = fix->array_local;
        int n = fix->size_local_rows;
        int jm1 = j - 1;
        if (flag < 0)
          for (i = 0; i < n; i++)
            combine(one,fix_array[i][jm1],i);
        else one = fix_array[flag][jm1];
      }
    }

  // evaluate atom-style variable

  } else if (which[m] == VARIABLE) {
    if (nlocal > maxatom) {
      maxatom = atom->nmax;
      memory->destroy(varatom);
      memory->create(varatom,maxatom,"reduce/region:varatom");
    }

    input->variable->compute_atom(n,igroup,varatom,1,0);
    if (flag < 0) {
      for (i = 0; i < nlocal; i++)
        if (mask[i] & groupbit && region->match(x[i][0],x[i][1],x[i][2]))
          combine(one,varatom[i],i);
    } else one = varatom[flag];
  }

  return one;
}

/* ---------------------------------------------------------------------- */

bigint ComputeReduceRegion::count(int m)
{
  int n = value2index[m];

  if (which[m] == X || which[m] == V || which[m] == F)
    return group->count(igroup,iregion);
  else if (which[m] == COMPUTE) {
    Compute *compute = modify->compute[n];
    if (flavor[m] == PERATOM) {
      return group->count(igroup,iregion);
    } else if (flavor[m] == LOCAL) {
      bigint ncount = compute->size_local_rows;
      bigint ncountall;
      MPI_Allreduce(&ncount,&ncountall,1,MPI_DOUBLE,MPI_SUM,world);
      return ncountall;
    }
  } else if (which[m] == FIX) {
    Fix *fix = modify->fix[n];
    if (flavor[m] == PERATOM) {
      return group->count(igroup,iregion);
    } else if (flavor[m] == LOCAL) {
      bigint ncount = fix->size_local_rows;
      bigint ncountall;
      MPI_Allreduce(&ncount,&ncountall,1,MPI_DOUBLE,MPI_SUM,world);
      return ncountall;
    }
  } else if (which[m] == VARIABLE)
    return group->count(igroup,iregion);

  bigint dummy = 0;
  return dummy;
}<|MERGE_RESOLUTION|>--- conflicted
+++ resolved
@@ -28,11 +28,7 @@
 
 using namespace LAMMPS_NS;
 
-<<<<<<< HEAD
-enum{SUM,SUMSQ,MINN,MAXX,AVE,AVESQ};
-=======
 enum{SUM,SUMSQ,MINN,MAXX,AVE,AVESQ};          // also in ComputeReduce
->>>>>>> bb0e8a11
 enum{X,V,F,COMPUTE,FIX,VARIABLE};
 enum{PERATOM,LOCAL};
 
