/* ----------------------------------------------------------------------
   LAMMPS - Large-scale Atomic/Molecular Massively Parallel Simulator
   http://lammps.sandia.gov, Sandia National Laboratories
   Steve Plimpton, sjplimp@sandia.gov

   Copyright (2003) Sandia Corporation.  Under the terms of Contract
   DE-AC04-94AL85000 with Sandia Corporation, the U.S. Government retains
   certain rights in this software.  This software is distributed under
   the GNU General Public License.

   See the README file in the top-level LAMMPS directory.
------------------------------------------------------------------------- */

/* ----------------------------------------------------------------------
   Contributing authors: Jim Shepherd (GA Tech) added SGI SCSL support
                         Axel Kohlmeyer (Temple U) added support for
                         FFTW3, KISSFFT, Dfti/MKL, and ACML.
                         Phil Blood (PSC) added single precision FFT.
<<<<<<< HEAD
                         Paul Coffman(IBM) added optional MPI collectives remap
=======
                         Paul Coffman (IBM) added MPI collectives remap
>>>>>>> 4ffae61a
------------------------------------------------------------------------- */

#include "mpi.h"
#include "stdio.h"
#include "stdlib.h"
#include "math.h"
#include "fft3d.h"
#include "remap.h"

#ifdef FFT_KISSFFT
/* include kissfft implementation */
#include "kissfft.h"
#endif

#define MIN(A,B) ((A) < (B) ? (A) : (B))
#define MAX(A,B) ((A) > (B) ? (A) : (B))

/* ----------------------------------------------------------------------
   Data layout for 3d FFTs:

   data set of Nfast x Nmid x Nslow elements is owned by P procs
   on input, each proc owns a subsection of the elements
   on output, each proc will own a (possibly different) subsection
   my subsection must not overlap with any other proc's subsection,
     i.e. the union of all proc's input (or output) subsections must
     exactly tile the global Nfast x Nmid x Nslow data set
   when called from C, all subsection indices are
     C-style from 0 to N-1 where N = Nfast or Nmid or Nslow
   when called from F77, all subsection indices are
     F77-style from 1 to N where N = Nfast or Nmid or Nslow
   a proc can own 0 elements on input or output
     by specifying hi index < lo index
   on both input and output, data is stored contiguously on a processor
     with a fast-varying, mid-varying, and slow-varying index
------------------------------------------------------------------------- */

/* ----------------------------------------------------------------------
   Perform 3d FFT

   Arguments:
   in           starting address of input data on this proc
   out          starting address of where output data for this proc
                  will be placed (can be same as in)
   flag         1 for forward FFT, -1 for inverse FFT
   plan         plan returned by previous call to fft_3d_create_plan
------------------------------------------------------------------------- */

void fft_3d(FFT_DATA *in, FFT_DATA *out, int flag, struct fft_plan_3d *plan)
{
  int i,total,length,offset,num;
  FFT_SCALAR norm, *out_ptr;
  FFT_DATA *data,*copy;

  // system specific constants

#if defined(FFT_SCSL)
  int isys = 0;
  FFT_PREC scalef = 1.0;
#elif defined(FFT_DEC)
  char c = 'C';
  char f = 'F';
  char b = 'B';
  int one = 1;
#elif defined(FFT_T3E)
  int isys = 0;
  double scalef = 1.0;
#elif defined(FFT_ACML)
  int info;
#elif defined(FFT_FFTW3)
  FFTW_API(plan) theplan;
#else
  // nothing to do for other FFTs.
#endif

  // pre-remap to prepare for 1st FFTs if needed
  // copy = loc for remap result

  if (plan->pre_plan) {
    if (plan->pre_target == 0) copy = out;
    else copy = plan->copy;
    remap_3d((FFT_SCALAR *) in, (FFT_SCALAR *) copy, (FFT_SCALAR *) plan->scratch,
             plan->pre_plan);
    data = copy;
  }
  else
    data = in;

  // 1d FFTs along fast axis

  total = plan->total1;
  length = plan->length1;

#if defined(FFT_SGI)
  for (offset = 0; offset < total; offset += length)
    FFT_1D(flag,length,&data[offset],1,plan->coeff1);
#elif defined(FFT_SCSL)
  for (offset = 0; offset < total; offset += length)
    FFT_1D(flag,length,scalef,&data[offset],&data[offset],plan->coeff1,
           plan->work1,&isys);
#elif defined(FFT_ACML)
  num=total/length;
  FFT_1D(&flag,&num,&length,data,plan->coeff1,&info);
#elif defined(FFT_INTEL)
  for (offset = 0; offset < total; offset += length)
    FFT_1D(&data[offset],&length,&flag,plan->coeff1);
#elif defined(FFT_MKL)
  if (flag == -1)
    DftiComputeForward(plan->handle_fast,data);
  else
    DftiComputeBackward(plan->handle_fast,data);
#elif defined(FFT_DEC)
  if (flag == -1)
    for (offset = 0; offset < total; offset += length)
      FFT_1D(&c,&c,&f,&data[offset],&data[offset],&length,&one);
  else
    for (offset = 0; offset < total; offset += length)
      FFT_1D(&c,&c,&b,&data[offset],&data[offset],&length,&one);
#elif defined(FFT_T3E)
  for (offset = 0; offset < total; offset += length)
    FFT_1D(&flag,&length,&scalef,&data[offset],&data[offset],plan->coeff1,
           plan->work1,&isys);
#elif defined(FFT_FFTW2)
  if (flag == -1)
    fftw(plan->plan_fast_forward,total/length,data,1,length,NULL,0,0);
  else
    fftw(plan->plan_fast_backward,total/length,data,1,length,NULL,0,0);
#elif defined(FFT_FFTW3)
  if (flag == -1)
    theplan=plan->plan_fast_forward;
  else
    theplan=plan->plan_fast_backward;
  FFTW_API(execute_dft)(theplan,data,data);
#else
  if (flag == -1)
    for (offset = 0; offset < total; offset += length)
      kiss_fft(plan->cfg_fast_forward,&data[offset],&data[offset]);
  else
    for (offset = 0; offset < total; offset += length)
      kiss_fft(plan->cfg_fast_backward,&data[offset],&data[offset]);
#endif

  // 1st mid-remap to prepare for 2nd FFTs
  // copy = loc for remap result

  if (plan->mid1_target == 0) copy = out;
  else copy = plan->copy;
  remap_3d((FFT_SCALAR *) data, (FFT_SCALAR *) copy, (FFT_SCALAR *) plan->scratch,
           plan->mid1_plan);
  data = copy;

  // 1d FFTs along mid axis

  total = plan->total2;
  length = plan->length2;

#if defined(FFT_SGI)
  for (offset = 0; offset < total; offset += length)
    FFT_1D(flag,length,&data[offset],1,plan->coeff2);
#elif defined(FFT_SCSL)
  for (offset = 0; offset < total; offset += length)
    FFT_1D(flag,length,scalef,&data[offset],&data[offset],plan->coeff2,
           plan->work2,&isys);
#elif defined(FFT_ACML)
  num=total/length;
  FFT_1D(&flag,&num,&length,data,plan->coeff2,&info);
#elif defined(FFT_INTEL)
  for (offset = 0; offset < total; offset += length)
    FFT_1D(&data[offset],&length,&flag,plan->coeff2);
#elif defined(FFT_MKL)
  if (flag == -1)
    DftiComputeForward(plan->handle_mid,data);
  else
    DftiComputeBackward(plan->handle_mid,data);
#elif defined(FFT_DEC)
  if (flag == -1)
    for (offset = 0; offset < total; offset += length)
      FFT_1D(&c,&c,&f,&data[offset],&data[offset],&length,&one);
  else
    for (offset = 0; offset < total; offset += length)
      FFT_1D(&c,&c,&b,&data[offset],&data[offset],&length,&one);
#elif defined(FFT_T3E)
  for (offset = 0; offset < total; offset += length)
    FFT_1D(&flag,&length,&scalef,&data[offset],&data[offset],plan->coeff2,
           plan->work2,&isys);
#elif defined(FFT_FFTW2)
  if (flag == -1)
    fftw(plan->plan_mid_forward,total/length,data,1,length,NULL,0,0);
  else
    fftw(plan->plan_mid_backward,total/length,data,1,length,NULL,0,0);
#elif defined(FFT_FFTW3)
  if (flag == -1)
    theplan=plan->plan_mid_forward;
  else
    theplan=plan->plan_mid_backward;
  FFTW_API(execute_dft)(theplan,data,data);
#else
  if (flag == -1)
    for (offset = 0; offset < total; offset += length)
      kiss_fft(plan->cfg_mid_forward,&data[offset],&data[offset]);
  else
    for (offset = 0; offset < total; offset += length)
      kiss_fft(plan->cfg_mid_backward,&data[offset],&data[offset]);
#endif

  // 2nd mid-remap to prepare for 3rd FFTs
  // copy = loc for remap result

  if (plan->mid2_target == 0) copy = out;
  else copy = plan->copy;
  remap_3d((FFT_SCALAR *) data, (FFT_SCALAR *) copy, (FFT_SCALAR *) plan->scratch,
           plan->mid2_plan);
  data = copy;

  // 1d FFTs along slow axis

  total = plan->total3;
  length = plan->length3;

#if defined(FFT_SGI)
  for (offset = 0; offset < total; offset += length)
    FFT_1D(flag,length,&data[offset],1,plan->coeff3);
#elif defined(FFT_SCSL)
  for (offset = 0; offset < total; offset += length)
    FFT_1D(flag,length,scalef,&data[offset],&data[offset],plan->coeff3,
           plan->work3,&isys);
#elif defined(FFT_ACML)
  num=total/length;
  FFT_1D(&flag,&num,&length,data,plan->coeff3,&info);
#elif defined(FFT_INTEL)
  for (offset = 0; offset < total; offset += length)
    FFT_1D(&data[offset],&length,&flag,plan->coeff3);
#elif defined(FFT_MKL)
  if (flag == -1)
    DftiComputeForward(plan->handle_slow,data);
  else
    DftiComputeBackward(plan->handle_slow,data);
#elif defined(FFT_DEC)
  if (flag == -1)
    for (offset = 0; offset < total; offset += length)
      FFT_1D(&c,&c,&f,&data[offset],&data[offset],&length,&one);
  else
    for (offset = 0; offset < total; offset += length)
      FFT_1D(&c,&c,&b,&data[offset],&data[offset],&length,&one);
#elif defined(FFT_T3E)
  for (offset = 0; offset < total; offset += length)
    FFT_1D(&flag,&length,&scalef,&data[offset],&data[offset],plan->coeff3,
           plan->work3,&isys);
#elif defined(FFT_FFTW2)
  if (flag == -1)
    fftw(plan->plan_slow_forward,total/length,data,1,length,NULL,0,0);
  else
    fftw(plan->plan_slow_backward,total/length,data,1,length,NULL,0,0);
#elif defined(FFT_FFTW3)
  if (flag == -1)
    theplan=plan->plan_slow_forward;
  else
    theplan=plan->plan_slow_backward;
  FFTW_API(execute_dft)(theplan,data,data);
#else
  if (flag == -1)
    for (offset = 0; offset < total; offset += length)
      kiss_fft(plan->cfg_slow_forward,&data[offset],&data[offset]);
  else
    for (offset = 0; offset < total; offset += length)
      kiss_fft(plan->cfg_slow_backward,&data[offset],&data[offset]);
#endif

  // post-remap to put data in output format if needed
  // destination is always out

  if (plan->post_plan)
    remap_3d((FFT_SCALAR *) data, (FFT_SCALAR *) out, (FFT_SCALAR *) plan->scratch,
             plan->post_plan);

  // scaling if required
#if !defined(FFT_T3E) && !defined(FFT_ACML)
  if (flag == 1 && plan->scaled) {
    norm = plan->norm;
    num = plan->normnum;
    out_ptr = (FFT_SCALAR *)out;
    for (i = 0; i < num; i++) {
#if defined(FFT_FFTW3)
      *(out_ptr++) *= norm;
      *(out_ptr++) *= norm;
#elif defined(FFT_MKL)
      out[i] *= norm;
#else
      out[i].re *= norm;
      out[i].im *= norm;
#endif
    }
  }
#endif

#ifdef FFT_T3E
  if (flag == 1 && plan->scaled) {
    norm = plan->norm;
    num = plan->normnum;
    for (i = 0; i < num; i++) out[i] *= (norm,norm);
  }
#endif

#ifdef FFT_ACML
  norm = plan->norm;
  num = plan->normnum;
  for (i = 0; i < num; i++) {
    out[i].re *= norm;
    out[i].im *= norm;
  }
#endif

}

/* ----------------------------------------------------------------------
   Create plan for performing a 3d FFT

   Arguments:
   comm                 MPI communicator for the P procs which own the data
   nfast,nmid,nslow     size of global 3d matrix
   in_ilo,in_ihi        input bounds of data I own in fast index
   in_jlo,in_jhi        input bounds of data I own in mid index
   in_klo,in_khi        input bounds of data I own in slow index
   out_ilo,out_ihi      output bounds of data I own in fast index
   out_jlo,out_jhi      output bounds of data I own in mid index
   out_klo,out_khi      output bounds of data I own in slow index
   scaled               0 = no scaling of result, 1 = scaling
   permute              permutation in storage order of indices on output
                          0 = no permutation
                          1 = permute once = mid->fast, slow->mid, fast->slow
                          2 = permute twice = slow->fast, fast->mid, mid->slow
   nbuf                 returns size of internal storage buffers used by FFT
   usecollective        use collective MPI operations for remapping data
------------------------------------------------------------------------- */

struct fft_plan_3d *fft_3d_create_plan(
       MPI_Comm comm, int nfast, int nmid, int nslow,
       int in_ilo, int in_ihi, int in_jlo, int in_jhi,
       int in_klo, int in_khi,
       int out_ilo, int out_ihi, int out_jlo, int out_jhi,
       int out_klo, int out_khi,
       int scaled, int permute, int *nbuf, int usecollective)
{
  struct fft_plan_3d *plan;
  int me,nprocs;
  int i,num,flag,remapflag,fftflag;
  int first_ilo,first_ihi,first_jlo,first_jhi,first_klo,first_khi;
  int second_ilo,second_ihi,second_jlo,second_jhi,second_klo,second_khi;
  int third_ilo,third_ihi,third_jlo,third_jhi,third_klo,third_khi;
  int out_size,first_size,second_size,third_size,copy_size,scratch_size;
  int np1,np2,ip1,ip2;
  int list[50];

  // system specific variables

#ifdef FFT_SCSL
  FFT_DATA dummy_d[5];
  FFT_PREC dummy_p[5];
  int isign,isys;
  FFT_PREC scalef;
#endif
#ifdef FFT_INTEL
  FFT_DATA dummy;
#endif
#ifdef FFT_T3E
  FFT_DATA dummy[5];
  int isign,isys;
  double scalef;
#endif

  // query MPI info

  MPI_Comm_rank(comm,&me);
  MPI_Comm_size(comm,&nprocs);

  // compute division of procs in 2 dimensions not on-processor

  bifactor(nprocs,&np1,&np2);
  ip1 = me % np1;
  ip2 = me/np1;

  // allocate memory for plan data struct

  plan = (struct fft_plan_3d *) malloc(sizeof(struct fft_plan_3d));
  if (plan == NULL) return NULL;

  // remap from initial distribution to layout needed for 1st set of 1d FFTs
  // not needed if all procs own entire fast axis initially
  // first indices = distribution after 1st set of FFTs

  if (in_ilo == 0 && in_ihi == nfast-1)
    flag = 0;
  else
    flag = 1;

  MPI_Allreduce(&flag,&remapflag,1,MPI_INT,MPI_MAX,comm);

  if (remapflag == 0) {
    first_ilo = in_ilo;
    first_ihi = in_ihi;
    first_jlo = in_jlo;
    first_jhi = in_jhi;
    first_klo = in_klo;
    first_khi = in_khi;
    plan->pre_plan = NULL;
  }
  else {
    first_ilo = 0;
    first_ihi = nfast - 1;
    first_jlo = ip1*nmid/np1;
    first_jhi = (ip1+1)*nmid/np1 - 1;
    first_klo = ip2*nslow/np2;
    first_khi = (ip2+1)*nslow/np2 - 1;
    plan->pre_plan =
      remap_3d_create_plan(comm,in_ilo,in_ihi,in_jlo,in_jhi,in_klo,in_khi,
                           first_ilo,first_ihi,first_jlo,first_jhi,
                           first_klo,first_khi,2,0,0,FFT_PRECISION,0);
    if (plan->pre_plan == NULL) return NULL;
  }

  // 1d FFTs along fast axis

  plan->length1 = nfast;
  plan->total1 = nfast * (first_jhi-first_jlo+1) * (first_khi-first_klo+1);

  // remap from 1st to 2nd FFT
  // choose which axis is split over np1 vs np2 to minimize communication
  // second indices = distribution after 2nd set of FFTs

  second_ilo = ip1*nfast/np1;
  second_ihi = (ip1+1)*nfast/np1 - 1;
  second_jlo = 0;
  second_jhi = nmid - 1;
  second_klo = ip2*nslow/np2;
  second_khi = (ip2+1)*nslow/np2 - 1;
  plan->mid1_plan =
      remap_3d_create_plan(comm,
                           first_ilo,first_ihi,first_jlo,first_jhi,
                           first_klo,first_khi,
                           second_ilo,second_ihi,second_jlo,second_jhi,
                           second_klo,second_khi,2,1,0,FFT_PRECISION,usecollective);
  if (plan->mid1_plan == NULL) return NULL;

  // 1d FFTs along mid axis

  plan->length2 = nmid;
  plan->total2 = (second_ihi-second_ilo+1) * nmid * (second_khi-second_klo+1);

  // remap from 2nd to 3rd FFT
  // if final distribution is permute=2 with all procs owning entire slow axis
  //   then this remapping goes directly to final distribution
  //  third indices = distribution after 3rd set of FFTs

  if (permute == 2 && out_klo == 0 && out_khi == nslow-1)
    flag = 0;
  else
    flag = 1;

  MPI_Allreduce(&flag,&remapflag,1,MPI_INT,MPI_MAX,comm);

  if (remapflag == 0) {
    third_ilo = out_ilo;
    third_ihi = out_ihi;
    third_jlo = out_jlo;
    third_jhi = out_jhi;
    third_klo = out_klo;
    third_khi = out_khi;
  }
  else {
    third_ilo = ip1*nfast/np1;
    third_ihi = (ip1+1)*nfast/np1 - 1;
    third_jlo = ip2*nmid/np2;
    third_jhi = (ip2+1)*nmid/np2 - 1;
    third_klo = 0;
    third_khi = nslow - 1;
  }

  plan->mid2_plan =
    remap_3d_create_plan(comm,
                         second_jlo,second_jhi,second_klo,second_khi,
                         second_ilo,second_ihi,
                         third_jlo,third_jhi,third_klo,third_khi,
                         third_ilo,third_ihi,2,1,0,FFT_PRECISION,usecollective);
  if (plan->mid2_plan == NULL) return NULL;

  // 1d FFTs along slow axis

  plan->length3 = nslow;
  plan->total3 = (third_ihi-third_ilo+1) * (third_jhi-third_jlo+1) * nslow;

  // remap from 3rd FFT to final distribution
  //  not needed if permute = 2 and third indices = out indices on all procs

  if (permute == 2 &&
      out_ilo == third_ilo && out_ihi == third_ihi &&
      out_jlo == third_jlo && out_jhi == third_jhi &&
      out_klo == third_klo && out_khi == third_khi)
    flag = 0;
  else
    flag = 1;

  MPI_Allreduce(&flag,&remapflag,1,MPI_INT,MPI_MAX,comm);

  if (remapflag == 0)
    plan->post_plan = NULL;
  else {
    plan->post_plan =
      remap_3d_create_plan(comm,
                           third_klo,third_khi,third_ilo,third_ihi,
                           third_jlo,third_jhi,
                           out_klo,out_khi,out_ilo,out_ihi,
                           out_jlo,out_jhi,2,(permute+1)%3,0,FFT_PRECISION,0);
    if (plan->post_plan == NULL) return NULL;
  }

  // configure plan memory pointers and allocate work space
  // out_size = amount of memory given to FFT by user
  // first/second/third_size = amount of memory needed after pre,mid1,mid2 remaps
  // copy_size = amount needed internally for extra copy of data
  // scratch_size = amount needed internally for remap scratch space
  // for each remap:
  //   out space used for result if big enough, else require copy buffer
  //   accumulate largest required remap scratch space

  out_size = (out_ihi-out_ilo+1) * (out_jhi-out_jlo+1) * (out_khi-out_klo+1);
  first_size = (first_ihi-first_ilo+1) * (first_jhi-first_jlo+1) *
    (first_khi-first_klo+1);
  second_size = (second_ihi-second_ilo+1) * (second_jhi-second_jlo+1) *
    (second_khi-second_klo+1);
  third_size = (third_ihi-third_ilo+1) * (third_jhi-third_jlo+1) *
    (third_khi-third_klo+1);

  copy_size = 0;
  scratch_size = 0;

  if (plan->pre_plan) {
    if (first_size <= out_size)
      plan->pre_target = 0;
    else {
      plan->pre_target = 1;
      copy_size = MAX(copy_size,first_size);
    }
    scratch_size = MAX(scratch_size,first_size);
  }

  if (plan->mid1_plan) {
    if (second_size <= out_size)
      plan->mid1_target = 0;
    else {
      plan->mid1_target = 1;
      copy_size = MAX(copy_size,second_size);
    }
    scratch_size = MAX(scratch_size,second_size);
  }

  if (plan->mid2_plan) {
    if (third_size <= out_size)
      plan->mid2_target = 0;
    else {
      plan->mid2_target = 1;
      copy_size = MAX(copy_size,third_size);
    }
    scratch_size = MAX(scratch_size,third_size);
  }

  if (plan->post_plan)
    scratch_size = MAX(scratch_size,out_size);

  *nbuf = copy_size + scratch_size;

  if (copy_size) {
    plan->copy = (FFT_DATA *) malloc(copy_size*sizeof(FFT_DATA));
    if (plan->copy == NULL) return NULL;
  }
  else plan->copy = NULL;

  if (scratch_size) {
    plan->scratch = (FFT_DATA *) malloc(scratch_size*sizeof(FFT_DATA));
    if (plan->scratch == NULL) return NULL;
  }
  else plan->scratch = NULL;

  // system specific pre-computation of 1d FFT coeffs
  // and scaling normalization

#if defined(FFT_SGI)

  plan->coeff1 = (FFT_DATA *) malloc((nfast+15)*sizeof(FFT_DATA));
  plan->coeff2 = (FFT_DATA *) malloc((nmid+15)*sizeof(FFT_DATA));
  plan->coeff3 = (FFT_DATA *) malloc((nslow+15)*sizeof(FFT_DATA));

  if (plan->coeff1 == NULL || plan->coeff2 == NULL ||
      plan->coeff3 == NULL) return NULL;

  FFT_1D_INIT(nfast,plan->coeff1);
  FFT_1D_INIT(nmid,plan->coeff2);
  FFT_1D_INIT(nslow,plan->coeff3);

  if (scaled == 0)
    plan->scaled = 0;
  else {
    plan->scaled = 1;
    plan->norm = 1.0/(nfast*nmid*nslow);
    plan->normnum = (out_ihi-out_ilo+1) * (out_jhi-out_jlo+1) *
      (out_khi-out_klo+1);
  }

#elif defined(FFT_SCSL)

  plan->coeff1 = (FFT_PREC *) malloc((2*nfast+30)*sizeof(FFT_PREC));
  plan->coeff2 = (FFT_PREC *) malloc((2*nmid+30)*sizeof(FFT_PREC));
  plan->coeff3 = (FFT_PREC *) malloc((2*nslow+30)*sizeof(FFT_PREC));

  if (plan->coeff1 == NULL || plan->coeff2 == NULL ||
      plan->coeff3 == NULL) return NULL;

  plan->work1 = (FFT_PREC *) malloc((2*nfast)*sizeof(FFT_PREC));
  plan->work2 = (FFT_PREC *) malloc((2*nmid)*sizeof(FFT_PREC));
  plan->work3 = (FFT_PREC *) malloc((2*nslow)*sizeof(FFT_PREC));

  if (plan->work1 == NULL || plan->work2 == NULL ||
      plan->work3 == NULL) return NULL;

  isign = 0;
  scalef = 1.0;
  isys = 0;

  FFT_1D_INIT(isign,nfast,scalef,dummy_d,dummy_d,plan->coeff1,dummy_p,&isys);
  FFT_1D_INIT(isign,nmid,scalef,dummy_d,dummy_d,plan->coeff2,dummy_p,&isys);
  FFT_1D_INIT(isign,nslow,scalef,dummy_d,dummy_d,plan->coeff3,dummy_p,&isys);

  if (scaled == 0)
    plan->scaled = 0;
  else {
    plan->scaled = 1;
    plan->norm = 1.0/(nfast*nmid*nslow);
    plan->normnum = (out_ihi-out_ilo+1) * (out_jhi-out_jlo+1) *
      (out_khi-out_klo+1);
  }

#elif defined(FFT_ACML)

  plan->coeff1 = (FFT_DATA *) malloc((3*nfast+100)*sizeof(FFT_DATA));
  plan->coeff2 = (FFT_DATA *) malloc((3*nmid+100)*sizeof(FFT_DATA));
  plan->coeff3 = (FFT_DATA *) malloc((3*nslow+100)*sizeof(FFT_DATA));

  if (plan->coeff1 == NULL || plan->coeff2 == NULL ||
      plan->coeff3 == NULL) return NULL;

  int isign = 100;
  int isys = 1;
  int info = 0;
  FFT_DATA *dummy = NULL;

  FFT_1D(&isign,&isys,&nfast,dummy,plan->coeff1,&info);
  FFT_1D(&isign,&isys,&nmid,dummy,plan->coeff2,&info);
  FFT_1D(&isign,&isys,&nslow,dummy,plan->coeff3,&info);

  if (scaled == 0) {
    plan->scaled = 0;
    plan->norm = sqrt(nfast*nmid*nslow);
    plan->normnum = (out_ihi-out_ilo+1) * (out_jhi-out_jlo+1) *
      (out_khi-out_klo+1);
  } else {
    plan->scaled = 1;
    plan->norm = sqrt(nfast*nmid*nslow);
    plan->normnum = (out_ihi-out_ilo+1) * (out_jhi-out_jlo+1) *
      (out_khi-out_klo+1);
  }

#elif defined(FFT_INTEL)

  flag = 0;

  num = 0;
  factor(nfast,&num,list);
  for (i = 0; i < num; i++)
    if (list[i] != 2 && list[i] != 3 && list[i] != 5) flag = 1;
  num = 0;
  factor(nmid,&num,list);
  for (i = 0; i < num; i++)
    if (list[i] != 2 && list[i] != 3 && list[i] != 5) flag = 1;
  num = 0;
  factor(nslow,&num,list);
  for (i = 0; i < num; i++)
    if (list[i] != 2 && list[i] != 3 && list[i] != 5) flag = 1;

  MPI_Allreduce(&flag,&fftflag,1,MPI_INT,MPI_MAX,comm);
  if (fftflag) {
    if (me == 0) printf("ERROR: FFTs are not power of 2,3,5\n");
    return NULL;
  }

  plan->coeff1 = (FFT_DATA *) malloc((3*nfast/2+1)*sizeof(FFT_DATA));
  plan->coeff2 = (FFT_DATA *) malloc((3*nmid/2+1)*sizeof(FFT_DATA));
  plan->coeff3 = (FFT_DATA *) malloc((3*nslow/2+1)*sizeof(FFT_DATA));

  if (plan->coeff1 == NULL || plan->coeff2 == NULL ||
      plan->coeff3 == NULL) return NULL;

  flag = 0;
  FFT_1D_INIT(&dummy,&nfast,&flag,plan->coeff1);
  FFT_1D_INIT(&dummy,&nmid,&flag,plan->coeff2);
  FFT_1D_INIT(&dummy,&nslow,&flag,plan->coeff3);

  if (scaled == 0) {
    plan->scaled = 1;
    plan->norm = nfast*nmid*nslow;
    plan->normnum = (out_ihi-out_ilo+1) * (out_jhi-out_jlo+1) *
      (out_khi-out_klo+1);
  }
  else
    plan->scaled = 0;

#elif defined(FFT_MKL)
  DftiCreateDescriptor( &(plan->handle_fast), FFT_MKL_PREC, DFTI_COMPLEX, 1, (MKL_LONG)nfast);
  DftiSetValue(plan->handle_fast, DFTI_NUMBER_OF_TRANSFORMS, (MKL_LONG)plan->total1/nfast);
  DftiSetValue(plan->handle_fast, DFTI_PLACEMENT,DFTI_INPLACE);
  DftiSetValue(plan->handle_fast, DFTI_INPUT_DISTANCE, (MKL_LONG)nfast);
  DftiSetValue(plan->handle_fast, DFTI_OUTPUT_DISTANCE, (MKL_LONG)nfast);
  DftiCommitDescriptor(plan->handle_fast);

  DftiCreateDescriptor( &(plan->handle_mid), FFT_MKL_PREC, DFTI_COMPLEX, 1, (MKL_LONG)nmid);
  DftiSetValue(plan->handle_mid, DFTI_NUMBER_OF_TRANSFORMS, (MKL_LONG)plan->total2/nmid);
  DftiSetValue(plan->handle_mid, DFTI_PLACEMENT,DFTI_INPLACE);
  DftiSetValue(plan->handle_mid, DFTI_INPUT_DISTANCE, (MKL_LONG)nmid);
  DftiSetValue(plan->handle_mid, DFTI_OUTPUT_DISTANCE, (MKL_LONG)nmid);
  DftiCommitDescriptor(plan->handle_mid);

  DftiCreateDescriptor( &(plan->handle_slow), FFT_MKL_PREC, DFTI_COMPLEX, 1, (MKL_LONG)nslow);
  DftiSetValue(plan->handle_slow, DFTI_NUMBER_OF_TRANSFORMS, (MKL_LONG)plan->total3/nslow);
  DftiSetValue(plan->handle_slow, DFTI_PLACEMENT,DFTI_INPLACE);
  DftiSetValue(plan->handle_slow, DFTI_INPUT_DISTANCE, (MKL_LONG)nslow);
  DftiSetValue(plan->handle_slow, DFTI_OUTPUT_DISTANCE, (MKL_LONG)nslow);
  DftiCommitDescriptor(plan->handle_slow);

  if (scaled == 0)
    plan->scaled = 0;
  else {
    plan->scaled = 1;
    plan->norm = 1.0/(nfast*nmid*nslow);
    plan->normnum = (out_ihi-out_ilo+1) * (out_jhi-out_jlo+1) *
      (out_khi-out_klo+1);
  }

#elif defined(FFT_DEC)

  if (scaled == 0) {
    plan->scaled = 1;
    plan->norm = nfast*nmid*nslow;
    plan->normnum = (out_ihi-out_ilo+1) * (out_jhi-out_jlo+1) *
      (out_khi-out_klo+1);
  }
  else
    plan->scaled = 0;

#elif defined(FFT_T3E)

  plan->coeff1 = (double *) malloc((12*nfast)*sizeof(double));
  plan->coeff2 = (double *) malloc((12*nmid)*sizeof(double));
  plan->coeff3 = (double *) malloc((12*nslow)*sizeof(double));

  if (plan->coeff1 == NULL || plan->coeff2 == NULL ||
      plan->coeff3 == NULL) return NULL;

  plan->work1 = (double *) malloc((8*nfast)*sizeof(double));
  plan->work2 = (double *) malloc((8*nmid)*sizeof(double));
  plan->work3 = (double *) malloc((8*nslow)*sizeof(double));

  if (plan->work1 == NULL || plan->work2 == NULL ||
      plan->work3 == NULL) return NULL;

  isign = 0;
  scalef = 1.0;
  isys = 0;

  FFT_1D_INIT(&isign,&nfast,&scalef,dummy,dummy,plan->coeff1,dummy,&isys);
  FFT_1D_INIT(&isign,&nmid,&scalef,dummy,dummy,plan->coeff2,dummy,&isys);
  FFT_1D_INIT(&isign,&nslow,&scalef,dummy,dummy,plan->coeff3,dummy,&isys);

  if (scaled == 0)
    plan->scaled = 0;
  else {
    plan->scaled = 1;
    plan->norm = 1.0/(nfast*nmid*nslow);
    plan->normnum = (out_ihi-out_ilo+1) * (out_jhi-out_jlo+1) *
      (out_khi-out_klo+1);
  }

#elif defined(FFT_FFTW2)

  plan->plan_fast_forward =
    fftw_create_plan(nfast,FFTW_FORWARD,FFTW_ESTIMATE | FFTW_IN_PLACE);
  plan->plan_fast_backward =
    fftw_create_plan(nfast,FFTW_BACKWARD,FFTW_ESTIMATE | FFTW_IN_PLACE);

  if (nmid == nfast) {
    plan->plan_mid_forward = plan->plan_fast_forward;
    plan->plan_mid_backward = plan->plan_fast_backward;
  }
  else {
    plan->plan_mid_forward =
      fftw_create_plan(nmid,FFTW_FORWARD,FFTW_ESTIMATE | FFTW_IN_PLACE);
    plan->plan_mid_backward =
      fftw_create_plan(nmid,FFTW_BACKWARD,FFTW_ESTIMATE | FFTW_IN_PLACE);
  }

  if (nslow == nfast) {
    plan->plan_slow_forward = plan->plan_fast_forward;
    plan->plan_slow_backward = plan->plan_fast_backward;
  }
  else if (nslow == nmid) {
    plan->plan_slow_forward = plan->plan_mid_forward;
    plan->plan_slow_backward = plan->plan_mid_backward;
  }
  else {
    plan->plan_slow_forward =
      fftw_create_plan(nslow,FFTW_FORWARD,FFTW_ESTIMATE | FFTW_IN_PLACE);
    plan->plan_slow_backward =
      fftw_create_plan(nslow,FFTW_BACKWARD,FFTW_ESTIMATE | FFTW_IN_PLACE);
  }

  if (scaled == 0)
    plan->scaled = 0;
  else {
    plan->scaled = 1;
    plan->norm = 1.0/(nfast*nmid*nslow);
    plan->normnum = (out_ihi-out_ilo+1) * (out_jhi-out_jlo+1) *
      (out_khi-out_klo+1);
  }

#elif defined(FFT_FFTW3)
  plan->plan_fast_forward =
    FFTW_API(plan_many_dft)(1, &nfast,plan->total1/plan->length1,
                            NULL,&nfast,1,plan->length1,
                            NULL,&nfast,1,plan->length1,
                            FFTW_FORWARD,FFTW_ESTIMATE);
  plan->plan_fast_backward =
    FFTW_API(plan_many_dft)(1, &nfast,plan->total1/plan->length1,
                            NULL,&nfast,1,plan->length1,
                            NULL,&nfast,1,plan->length1,
                            FFTW_BACKWARD,FFTW_ESTIMATE);
  plan->plan_mid_forward =
    FFTW_API(plan_many_dft)(1, &nmid,plan->total2/plan->length2,
                            NULL,&nmid,1,plan->length2,
                            NULL,&nmid,1,plan->length2,
                            FFTW_FORWARD,FFTW_ESTIMATE);
  plan->plan_mid_backward =
    FFTW_API(plan_many_dft)(1, &nmid,plan->total2/plan->length2,
                            NULL,&nmid,1,plan->length2,
                            NULL,&nmid,1,plan->length2,
                            FFTW_BACKWARD,FFTW_ESTIMATE);
  plan->plan_slow_forward =
    FFTW_API(plan_many_dft)(1, &nslow,plan->total3/plan->length3,
                            NULL,&nslow,1,plan->length3,
                            NULL,&nslow,1,plan->length3,
                            FFTW_FORWARD,FFTW_ESTIMATE);
  plan->plan_slow_backward =
    FFTW_API(plan_many_dft)(1, &nslow,plan->total3/plan->length3,
                            NULL,&nslow,1,plan->length3,
                            NULL,&nslow,1,plan->length3,
                            FFTW_BACKWARD,FFTW_ESTIMATE);

  if (scaled == 0)
    plan->scaled = 0;
  else {
    plan->scaled = 1;
    plan->norm = 1.0/(nfast*nmid*nslow);
    plan->normnum = (out_ihi-out_ilo+1) * (out_jhi-out_jlo+1) *
      (out_khi-out_klo+1);
  }
#else
  plan->cfg_fast_forward = kiss_fft_alloc(nfast,0,NULL,NULL);
  plan->cfg_fast_backward = kiss_fft_alloc(nfast,1,NULL,NULL);

  if (nmid == nfast) {
    plan->cfg_mid_forward = plan->cfg_fast_forward;
    plan->cfg_mid_backward = plan->cfg_fast_backward;
  }
  else {
    plan->cfg_mid_forward = kiss_fft_alloc(nmid,0,NULL,NULL);
    plan->cfg_mid_backward = kiss_fft_alloc(nmid,1,NULL,NULL);
  }

  if (nslow == nfast) {
    plan->cfg_slow_forward = plan->cfg_fast_forward;
    plan->cfg_slow_backward = plan->cfg_fast_backward;
  }
  else if (nslow == nmid) {
    plan->cfg_slow_forward = plan->cfg_mid_forward;
    plan->cfg_slow_backward = plan->cfg_mid_backward;
  }
  else {
    plan->cfg_slow_forward = kiss_fft_alloc(nslow,0,NULL,NULL);
    plan->cfg_slow_backward = kiss_fft_alloc(nslow,1,NULL,NULL);
  }

  if (scaled == 0)
    plan->scaled = 0;
  else {
    plan->scaled = 1;
    plan->norm = 1.0/(nfast*nmid*nslow);
    plan->normnum = (out_ihi-out_ilo+1) * (out_jhi-out_jlo+1) *
      (out_khi-out_klo+1);
  }

#endif

  return plan;
}

/* ----------------------------------------------------------------------
   Destroy a 3d fft plan
------------------------------------------------------------------------- */

void fft_3d_destroy_plan(struct fft_plan_3d *plan)
{
  if (plan->pre_plan) remap_3d_destroy_plan(plan->pre_plan);
  if (plan->mid1_plan) remap_3d_destroy_plan(plan->mid1_plan);
  if (plan->mid2_plan) remap_3d_destroy_plan(plan->mid2_plan);
  if (plan->post_plan) remap_3d_destroy_plan(plan->post_plan);

  if (plan->copy) free(plan->copy);
  if (plan->scratch) free(plan->scratch);

#if defined(FFT_SGI)
  free(plan->coeff1);
  free(plan->coeff2);
  free(plan->coeff3);
#elif defined(FFT_SCSL)
  free(plan->coeff1);
  free(plan->coeff2);
  free(plan->coeff3);
  free(plan->work1);
  free(plan->work2);
  free(plan->work3);
#elif defined(FFT_ACML)
  free(plan->coeff1);
  free(plan->coeff2);
  free(plan->coeff3);
#elif defined(FFT_INTEL)
  free(plan->coeff1);
  free(plan->coeff2);
  free(plan->coeff3);
#elif defined(FFT_MKL)
  DftiFreeDescriptor(&(plan->handle_fast));
  DftiFreeDescriptor(&(plan->handle_mid));
  DftiFreeDescriptor(&(plan->handle_slow));
#elif defined(FFT_T3E)
  free(plan->coeff1);
  free(plan->coeff2);
  free(plan->coeff3);
  free(plan->work1);
  free(plan->work2);
  free(plan->work3);
#elif defined(FFT_FFTW2)
  if (plan->plan_slow_forward != plan->plan_fast_forward &&
      plan->plan_slow_forward != plan->plan_mid_forward) {
    fftw_destroy_plan(plan->plan_slow_forward);
    fftw_destroy_plan(plan->plan_slow_backward);
  }
  if (plan->plan_mid_forward != plan->plan_fast_forward) {
    fftw_destroy_plan(plan->plan_mid_forward);
    fftw_destroy_plan(plan->plan_mid_backward);
  }
  fftw_destroy_plan(plan->plan_fast_forward);
  fftw_destroy_plan(plan->plan_fast_backward);
#elif defined(FFT_FFTW3)
  FFTW_API(destroy_plan)(plan->plan_slow_forward);
  FFTW_API(destroy_plan)(plan->plan_slow_backward);
  FFTW_API(destroy_plan)(plan->plan_mid_forward);
  FFTW_API(destroy_plan)(plan->plan_mid_backward);
  FFTW_API(destroy_plan)(plan->plan_fast_forward);
  FFTW_API(destroy_plan)(plan->plan_fast_backward);
#else
  if (plan->cfg_slow_forward != plan->cfg_fast_forward &&
      plan->cfg_slow_forward != plan->cfg_mid_forward) {
    free(plan->cfg_slow_forward);
    free(plan->cfg_slow_backward);
  }
  if (plan->cfg_mid_forward != plan->cfg_fast_forward) {
    free(plan->cfg_mid_forward);
    free(plan->cfg_mid_backward);
  }
  free(plan->cfg_fast_forward);
  free(plan->cfg_fast_backward);
#endif

  free(plan);
}

/* ----------------------------------------------------------------------
   recursively divide n into small factors, return them in list
------------------------------------------------------------------------- */

void factor(int n, int *num, int *list)
{
  if (n == 1) {
    return;
  }
  else if (n % 2 == 0) {
    *list = 2;
    (*num)++;
    factor(n/2,num,list+1);
  }
  else if (n % 3 == 0) {
    *list = 3;
    (*num)++;
    factor(n/3,num,list+1);
  }
  else if (n % 5 == 0) {
    *list = 5;
    (*num)++;
    factor(n/5,num,list+1);
  }
  else if (n % 7 == 0) {
    *list = 7;
    (*num)++;
    factor(n/7,num,list+1);
  }
  else if (n % 11 == 0) {
    *list = 11;
    (*num)++;
    factor(n/11,num,list+1);
  }
  else if (n % 13 == 0) {
    *list = 13;
    (*num)++;
    factor(n/13,num,list+1);
  }
  else {
    *list = n;
    (*num)++;
    return;
  }
}

/* ----------------------------------------------------------------------
   divide n into 2 factors of as equal size as possible
------------------------------------------------------------------------- */

void bifactor(int n, int *factor1, int *factor2)
{
  int n1,n2,facmax;

  facmax = static_cast<int> (sqrt((double) n));

  for (n1 = facmax; n1 > 0; n1--) {
    n2 = n/n1;
    if (n1*n2 == n) {
      *factor1 = n1;
      *factor2 = n2;
      return;
    }
  }
}

/* ----------------------------------------------------------------------
   perform just the 1d FFTs needed by a 3d FFT, no data movement
   used for timing purposes

   Arguments:
   in           starting address of input data on this proc, all set to 0.0
   nsize        size of in
   flag         1 for forward FFT, -1 for inverse FFT
   plan         plan returned by previous call to fft_3d_create_plan
------------------------------------------------------------------------- */

void fft_1d_only(FFT_DATA *data, int nsize, int flag, struct fft_plan_3d *plan)
{
  int i,total,length,offset,num;
  FFT_SCALAR norm, *data_ptr;

  // system specific constants

#ifdef FFT_SCSL
  int isys = 0;
  FFT_PREC scalef = 1.0;
#endif
#ifdef FFT_DEC
  char c = 'C';
  char f = 'F';
  char b = 'B';
  int one = 1;
#endif
#ifdef FFT_T3E
  int isys = 0;
  double scalef = 1.0;
#endif

  // total = size of data needed in each dim
  // length = length of 1d FFT in each dim
  // total/length = # of 1d FFTs in each dim
  // if total > nsize, limit # of 1d FFTs to available size of data

  int total1 = plan->total1;
  int length1 = plan->length1;
  int total2 = plan->total2;
  int length2 = plan->length2;
  int total3 = plan->total3;
  int length3 = plan->length3;

// fftw3 and Dfti in MKL encode the number of transforms
// into the plan, so we cannot operate on a smaller data set.
#if defined(FFT_MKL) || defined(FFT_FFTW3)
  if ((total1 > nsize) || (total2 > nsize) || (total3 > nsize))
    return;
#endif
  if (total1 > nsize) total1 = (nsize/length1) * length1;
  if (total2 > nsize) total2 = (nsize/length2) * length2;
  if (total3 > nsize) total3 = (nsize/length3) * length3;

  // perform 1d FFTs in each of 3 dimensions
  // data is just an array of 0.0

#ifdef FFT_SGI
  for (offset = 0; offset < total1; offset += length1)
    FFT_1D(flag,length1,&data[offset],1,plan->coeff1);
  for (offset = 0; offset < total2; offset += length2)
    FFT_1D(flag,length2,&data[offset],1,plan->coeff2);
  for (offset = 0; offset < total3; offset += length3)
    FFT_1D(flag,length3,&data[offset],1,plan->coeff3);
#elif defined(FFT_SCSL)
  for (offset = 0; offset < total1; offset += length1)
    FFT_1D(flag,length1,scalef,&data[offset],&data[offset],plan->coeff1,
           plan->work1,&isys);
  for (offset = 0; offset < total2; offset += length2)
    FFT_1D(flag,length2,scalef,&data[offset],&data[offset],plan->coeff2,
           plan->work2,&isys);
  for (offset = 0; offset < total3; offset += length3)
    FFT_1D(flag,length3,scalef,&data[offset],&data[offset],plan->coeff3,
           plan->work3,&isys);
#elif defined(FFT_ACML)
  int info=0;
  num=total1/length1;
  FFT_1D(&flag,&num,&length1,data,plan->coeff1,&info);
  num=total2/length2;
  FFT_1D(&flag,&num,&length2,data,plan->coeff2,&info);
  num=total3/length3;
  FFT_1D(&flag,&num,&length3,data,plan->coeff3,&info);
#elif defined(FFT_INTEL)
  for (offset = 0; offset < total1; offset += length1)
    FFT_1D(&data[offset],&length1,&flag,plan->coeff1);
  for (offset = 0; offset < total2; offset += length2)
    FFT_1D(&data[offset],&length2,&flag,plan->coeff2);
  for (offset = 0; offset < total3; offset += length3)
    FFT_1D(&data[offset],&length3,&flag,plan->coeff3);
#elif defined(FFT_MKL)
  if (flag == -1) {
    DftiComputeForward(plan->handle_fast,data);
    DftiComputeForward(plan->handle_mid,data);
    DftiComputeForward(plan->handle_slow,data);
  } else {
    DftiComputeBackward(plan->handle_fast,data);
    DftiComputeBackward(plan->handle_mid,data);
    DftiComputeBackward(plan->handle_slow,data);
  }
#elif defined(FFT_DEC)
  if (flag == -1) {
    for (offset = 0; offset < total1; offset += length1)
      FFT_1D(&c,&c,&f,&data[offset],&data[offset],&length1,&one);
    for (offset = 0; offset < total2; offset += length2)
      FFT_1D(&c,&c,&f,&data[offset],&data[offset],&length2,&one);
    for (offset = 0; offset < total3; offset += length3)
      FFT_1D(&c,&c,&f,&data[offset],&data[offset],&length3,&one);
  } else {
    for (offset = 0; offset < total1; offset += length1)
      FFT_1D(&c,&c,&b,&data[offset],&data[offset],&length1,&one);
    for (offset = 0; offset < total2; offset += length2)
      FFT_1D(&c,&c,&b,&data[offset],&data[offset],&length2,&one);
    for (offset = 0; offset < total3; offset += length3)
      FFT_1D(&c,&c,&b,&data[offset],&data[offset],&length3,&one);
  }
#elif defined(FFT_T3E)
  for (offset = 0; offset < total1; offset += length1)
    FFT_1D(&flag,&length1,&scalef,&data[offset],&data[offset],plan->coeff1,
           plan->work1,&isys);
  for (offset = 0; offset < total2; offset += length2)
    FFT_1D(&flag,&length2,&scalef,&data[offset],&data[offset],plan->coeff2,
           plan->work2,&isys);
  for (offset = 0; offset < total3; offset += length3)
    FFT_1D(&flag,&length3,&scalef,&data[offset],&data[offset],plan->coeff3,
           plan->work3,&isys);
#elif defined(FFT_FFTW2)
  if (flag == -1) {
    fftw(plan->plan_fast_forward,total1/length1,data,1,0,NULL,0,0);
    fftw(plan->plan_mid_forward,total2/length2,data,1,0,NULL,0,0);
    fftw(plan->plan_slow_forward,total3/length3,data,1,0,NULL,0,0);
  } else {
    fftw(plan->plan_fast_backward,total1/length1,data,1,0,NULL,0,0);
    fftw(plan->plan_mid_backward,total2/length2,data,1,0,NULL,0,0);
    fftw(plan->plan_slow_backward,total3/length3,data,1,0,NULL,0,0);
  }
#elif defined(FFT_FFTW3)
  FFTW_API(plan) theplan;
  if (flag == -1)
    theplan=plan->plan_fast_forward;
  else
    theplan=plan->plan_fast_backward;
  FFTW_API(execute_dft)(theplan,data,data);
  if (flag == -1)
    theplan=plan->plan_mid_forward;
  else
    theplan=plan->plan_mid_backward;
  FFTW_API(execute_dft)(theplan,data,data);
  if (flag == -1)
    theplan=plan->plan_slow_forward;
  else
    theplan=plan->plan_slow_backward;
  FFTW_API(execute_dft)(theplan,data,data);
#else
  if (flag == -1) {
    for (offset = 0; offset < total1; offset += length1)
      kiss_fft(plan->cfg_fast_forward,&data[offset],&data[offset]);
    for (offset = 0; offset < total2; offset += length2)
      kiss_fft(plan->cfg_mid_forward,&data[offset],&data[offset]);
    for (offset = 0; offset < total3; offset += length3)
      kiss_fft(plan->cfg_slow_forward,&data[offset],&data[offset]);
  } else {
    for (offset = 0; offset < total1; offset += length1)
      kiss_fft(plan->cfg_fast_backward,&data[offset],&data[offset]);
    for (offset = 0; offset < total2; offset += length2)
      kiss_fft(plan->cfg_mid_backward,&data[offset],&data[offset]);
    for (offset = 0; offset < total3; offset += length3)
      kiss_fft(plan->cfg_slow_backward,&data[offset],&data[offset]);
  }
#endif

  // scaling if required
  // limit num to size of data

#ifndef FFT_T3E
  if (flag == 1 && plan->scaled) {
    norm = plan->norm;
    num = MIN(plan->normnum,nsize);
    data_ptr = (FFT_SCALAR *)data;
    for (i = 0; i < num; i++) {
#if defined(FFT_FFTW3)
      *(data_ptr++) *= norm;
      *(data_ptr++) *= norm;
#elif defined(FFT_MKL)
      data[i] *= norm;
#else
      data[i].re *= norm;
      data[i].im *= norm;
#endif
    }
  }
#endif

#ifdef FFT_T3E
  if (flag == 1 && plan->scaled) {
    norm = plan->norm;
    num = MIN(plan->normnum,nsize);
    for (i = 0; i < num; i++) data[i] *= (norm,norm);
  }
#endif
}<|MERGE_RESOLUTION|>--- conflicted
+++ resolved
@@ -16,11 +16,7 @@
                          Axel Kohlmeyer (Temple U) added support for
                          FFTW3, KISSFFT, Dfti/MKL, and ACML.
                          Phil Blood (PSC) added single precision FFT.
-<<<<<<< HEAD
-                         Paul Coffman(IBM) added optional MPI collectives remap
-=======
                          Paul Coffman (IBM) added MPI collectives remap
->>>>>>> 4ffae61a
 ------------------------------------------------------------------------- */
 
 #include "mpi.h"
