/* ----------------------------------------------------------------------
   LAMMPS - Large-scale Atomic/Molecular Massively Parallel Simulator
   http://lammps.sandia.gov, Sandia National Laboratories
   Steve Plimpton, sjplimp@sandia.gov

   Copyright (2003) Sandia Corporation.  Under the terms of Contract
   DE-AC04-94AL85000 with Sandia Corporation, the U.S. Government retains
   certain rights in this software.  This software is distributed under 
   the GNU General Public License.

   See the README file in the top-level LAMMPS directory.
------------------------------------------------------------------------- */

/* ----------------------------------------------------------------------
   Contributing authors: Jim Shepherd (GA Tech) added SGI SCSL support
<<<<<<< HEAD
                         Axel Kohlmeyer (Temple U) added FFTW3, 
			 KISSFFT, Dfti/MKL support
			 Phil Blood (PSC) single precision FFT.
=======
                         Axel Kohlmeyer (Temple U) added support for
			 FFTW3, KISSFFT, Dfti/MKL, and ACML.
			 Phil Blood (PSC) added single precision FFT.
>>>>>>> adbeb027
------------------------------------------------------------------------- */

#include "mpi.h"
#include "stdio.h"
#include "stdlib.h"
#include "math.h"
#include "fft3d.h"
#include "remap.h"

#ifdef FFT_KISSFFT
<<<<<<< HEAD
/* kissfft implementation */
#include "kissfft.h"
#endif

#define MIN(A,B) ((A) < (B)) ? (A) : (B)
#define MAX(A,B) ((A) > (B)) ? (A) : (B)
=======
/* include kissfft implementation */
#include "kissfft.h"
#endif

#define MIN(A,B) ((A) < (B) ? (A) : (B))
#define MAX(A,B) ((A) > (B) ? (A) : (B))
>>>>>>> adbeb027

/* ----------------------------------------------------------------------
   Data layout for 3d FFTs:

   data set of Nfast x Nmid x Nslow elements is owned by P procs
   on input, each proc owns a subsection of the elements
   on output, each proc will own a (possibly different) subsection
   my subsection must not overlap with any other proc's subsection,
     i.e. the union of all proc's input (or output) subsections must
     exactly tile the global Nfast x Nmid x Nslow data set
   when called from C, all subsection indices are 
     C-style from 0 to N-1 where N = Nfast or Nmid or Nslow
   when called from F77, all subsection indices are 
     F77-style from 1 to N where N = Nfast or Nmid or Nslow
   a proc can own 0 elements on input or output
     by specifying hi index < lo index
   on both input and output, data is stored contiguously on a processor
     with a fast-varying, mid-varying, and slow-varying index
------------------------------------------------------------------------- */

/* ----------------------------------------------------------------------
   Perform 3d FFT 

   Arguments:
   in           starting address of input data on this proc
   out          starting address of where output data for this proc
                  will be placed (can be same as in)
   flag         1 for forward FFT, -1 for inverse FFT
   plan         plan returned by previous call to fft_3d_create_plan
------------------------------------------------------------------------- */

void fft_3d(FFT_DATA *in, FFT_DATA *out, int flag, struct fft_plan_3d *plan)
{
  int i,total,length,offset,num;
  FFT_SCALAR norm, *out_ptr;
  FFT_DATA *data,*copy;

  // system specific constants 

#if defined(FFT_SCSL)
  int isys = 0;
  FFT_PREC scalef = 1.0;
#elif defined(FFT_DEC)
  char c = 'C';
  char f = 'F';
  char b = 'B';
  int one = 1;
#elif defined(FFT_T3E)
  int isys = 0;
  double scalef = 1.0;
#elif defined(FFT_ACML)
  int info;
#elif defined(FFT_FFTW3)
  FFTW_API(plan) theplan;
#else
  // nothing to do for other FFTs.
#endif

  // pre-remap to prepare for 1st FFTs if needed
  // copy = loc for remap result 

  if (plan->pre_plan) {
    if (plan->pre_target == 0) copy = out;
    else copy = plan->copy;
    remap_3d((FFT_SCALAR *) in, (FFT_SCALAR *) copy, (FFT_SCALAR *) plan->scratch,
	     plan->pre_plan);
    data = copy;
  }
  else
    data = in;

  // 1d FFTs along fast axis 

  total = plan->total1;
  length = plan->length1;

#if defined(FFT_SGI)
  for (offset = 0; offset < total; offset += length)
    FFT_1D(flag,length,&data[offset],1,plan->coeff1);
#elif defined(FFT_SCSL)
  for (offset = 0; offset < total; offset += length)
    FFT_1D(flag,length,scalef,&data[offset],&data[offset],plan->coeff1,
	   plan->work1,&isys);
#elif defined(FFT_ACML)
  num=total/length;
  FFT_1D(&flag,&num,&length,data,plan->coeff1,&info);
#elif defined(FFT_INTEL)
  for (offset = 0; offset < total; offset += length)
    FFT_1D(&data[offset],&length,&flag,plan->coeff1);
#elif defined(FFT_MKL)
  if (flag == -1)
    DftiComputeForward(plan->handle_fast,data);
  else
    DftiComputeBackward(plan->handle_fast,data);
#elif defined(FFT_DEC)
  if (flag == -1)
    for (offset = 0; offset < total; offset += length)
      FFT_1D(&c,&c,&f,&data[offset],&data[offset],&length,&one);
  else
    for (offset = 0; offset < total; offset += length)
      FFT_1D(&c,&c,&b,&data[offset],&data[offset],&length,&one);
#elif defined(FFT_T3E)
  for (offset = 0; offset < total; offset += length)
    FFT_1D(&flag,&length,&scalef,&data[offset],&data[offset],plan->coeff1,
	   plan->work1,&isys);
#elif defined(FFT_FFTW2)
  if (flag == -1)
    fftw(plan->plan_fast_forward,total/length,data,1,length,NULL,0,0);
  else
    fftw(plan->plan_fast_backward,total/length,data,1,length,NULL,0,0);
#elif defined(FFT_FFTW3)
  if (flag == -1)
    theplan=plan->plan_fast_forward;
  else
    theplan=plan->plan_fast_backward;
  FFTW_API(execute_dft)(theplan,data,data);
#else
  if (flag == -1)
    for (offset = 0; offset < total; offset += length)
      kiss_fft(plan->cfg_fast_forward,&data[offset],&data[offset]);
  else
    for (offset = 0; offset < total; offset += length)
      kiss_fft(plan->cfg_fast_backward,&data[offset],&data[offset]);
#endif


  // 1st mid-remap to prepare for 2nd FFTs
  // copy = loc for remap result 

  if (plan->mid1_target == 0) copy = out;
  else copy = plan->copy;
  remap_3d((FFT_SCALAR *) data, (FFT_SCALAR *) copy, (FFT_SCALAR *) plan->scratch,
	   plan->mid1_plan);
  data = copy;

  // 1d FFTs along mid axis 

  total = plan->total2;
  length = plan->length2;

#if defined(FFT_SGI)
  for (offset = 0; offset < total; offset += length)
    FFT_1D(flag,length,&data[offset],1,plan->coeff2);
#elif defined(FFT_SCSL)
  for (offset = 0; offset < total; offset += length)
    FFT_1D(flag,length,scalef,&data[offset],&data[offset],plan->coeff2,
	   plan->work2,&isys);
#elif defined(FFT_ACML)
  num=total/length;
  FFT_1D(&flag,&num,&length,data,plan->coeff2,&info);
#elif defined(FFT_INTEL)
  for (offset = 0; offset < total; offset += length)
    FFT_1D(&data[offset],&length,&flag,plan->coeff2);
#elif defined(FFT_MKL)
  if (flag == -1)
    DftiComputeForward(plan->handle_mid,data);
  else
    DftiComputeBackward(plan->handle_mid,data);
#elif defined(FFT_DEC)
  if (flag == -1)
    for (offset = 0; offset < total; offset += length)
      FFT_1D(&c,&c,&f,&data[offset],&data[offset],&length,&one);
  else
    for (offset = 0; offset < total; offset += length)
      FFT_1D(&c,&c,&b,&data[offset],&data[offset],&length,&one);
#elif defined(FFT_T3E)
  for (offset = 0; offset < total; offset += length)
    FFT_1D(&flag,&length,&scalef,&data[offset],&data[offset],plan->coeff2,
	   plan->work2,&isys);
#elif defined(FFT_FFTW2)
  if (flag == -1)
    fftw(plan->plan_mid_forward,total/length,data,1,length,NULL,0,0);
  else
    fftw(plan->plan_mid_backward,total/length,data,1,length,NULL,0,0);
#elif defined(FFT_FFTW3)
  if (flag == -1)
    theplan=plan->plan_mid_forward;
  else
    theplan=plan->plan_mid_backward;
  FFTW_API(execute_dft)(theplan,data,data);
#else
  if (flag == -1)
    for (offset = 0; offset < total; offset += length)
      kiss_fft(plan->cfg_mid_forward,&data[offset],&data[offset]);
  else
    for (offset = 0; offset < total; offset += length)
      kiss_fft(plan->cfg_mid_backward,&data[offset],&data[offset]);
#endif

  // 2nd mid-remap to prepare for 3rd FFTs
  // copy = loc for remap result 

  if (plan->mid2_target == 0) copy = out;
  else copy = plan->copy;
  remap_3d((FFT_SCALAR *) data, (FFT_SCALAR *) copy, (FFT_SCALAR *) plan->scratch,
	   plan->mid2_plan);
  data = copy;

  // 1d FFTs along slow axis 

  total = plan->total3;
  length = plan->length3;

#if defined(FFT_SGI)
  for (offset = 0; offset < total; offset += length)
    FFT_1D(flag,length,&data[offset],1,plan->coeff3);
#elif defined(FFT_SCSL)
  for (offset = 0; offset < total; offset += length)
    FFT_1D(flag,length,scalef,&data[offset],&data[offset],plan->coeff3,
	   plan->work3,&isys);
#elif defined(FFT_ACML)
  num=total/length;
  FFT_1D(&flag,&num,&length,data,plan->coeff3,&info);
#elif defined(FFT_INTEL)
  for (offset = 0; offset < total; offset += length)
    FFT_1D(&data[offset],&length,&flag,plan->coeff3);
#elif defined(FFT_MKL)
  if (flag == -1)
    DftiComputeForward(plan->handle_slow,data);
  else
    DftiComputeBackward(plan->handle_slow,data);
#elif defined(FFT_DEC)
  if (flag == -1)
    for (offset = 0; offset < total; offset += length)
      FFT_1D(&c,&c,&f,&data[offset],&data[offset],&length,&one);
  else
    for (offset = 0; offset < total; offset += length)
      FFT_1D(&c,&c,&b,&data[offset],&data[offset],&length,&one);
#elif defined(FFT_T3E)
  for (offset = 0; offset < total; offset += length)
    FFT_1D(&flag,&length,&scalef,&data[offset],&data[offset],plan->coeff3,
	   plan->work3,&isys);
#elif defined(FFT_FFTW2)
  if (flag == -1)
    fftw(plan->plan_slow_forward,total/length,data,1,length,NULL,0,0);
  else
    fftw(plan->plan_slow_backward,total/length,data,1,length,NULL,0,0);
#elif defined(FFT_FFTW3)
  if (flag == -1)
    theplan=plan->plan_slow_forward;
  else
    theplan=plan->plan_slow_backward;
  FFTW_API(execute_dft)(theplan,data,data);
#else
  if (flag == -1)
    for (offset = 0; offset < total; offset += length)
      kiss_fft(plan->cfg_slow_forward,&data[offset],&data[offset]);
  else
    for (offset = 0; offset < total; offset += length)
      kiss_fft(plan->cfg_slow_backward,&data[offset],&data[offset]);
#endif

  // post-remap to put data in output format if needed
  // destination is always out 

  if (plan->post_plan)
    remap_3d((FFT_SCALAR *) data, (FFT_SCALAR *) out, (FFT_SCALAR *) plan->scratch,
	     plan->post_plan);

  // scaling if required 
#if !defined(FFT_T3E) && !defined(FFT_ACML)
  if (flag == 1 && plan->scaled) {
    norm = plan->norm;
    num = plan->normnum;
    out_ptr = (FFT_SCALAR *)out;
    for (i = 0; i < num; i++) {
#if defined(FFT_FFTW3)
      *(out_ptr++) *= norm;
      *(out_ptr++) *= norm;
#elif defined(FFT_MKL)
      out[i] *= norm;
#else
      out[i].re *= norm;
      out[i].im *= norm;
#endif
    }
  }
#endif

#ifdef FFT_T3E
  if (flag == 1 && plan->scaled) {
    norm = plan->norm;
    num = plan->normnum;
    for (i = 0; i < num; i++) out[i] *= (norm,norm);
  }
#endif

#ifdef FFT_ACML
  norm = plan->norm;
  num = plan->normnum;
  for (i = 0; i < num; i++) {
    out[i].re *= norm;
    out[i].im *= norm;
  }
#endif

}

/* ----------------------------------------------------------------------
   Create plan for performing a 3d FFT 

   Arguments:
   comm                 MPI communicator for the P procs which own the data
   nfast,nmid,nslow     size of global 3d matrix
   in_ilo,in_ihi        input bounds of data I own in fast index
   in_jlo,in_jhi        input bounds of data I own in mid index
   in_klo,in_khi        input bounds of data I own in slow index
   out_ilo,out_ihi      output bounds of data I own in fast index
   out_jlo,out_jhi      output bounds of data I own in mid index
   out_klo,out_khi      output bounds of data I own in slow index
   scaled               0 = no scaling of result, 1 = scaling
   permute              permutation in storage order of indices on output
                          0 = no permutation
			  1 = permute once = mid->fast, slow->mid, fast->slow
			  2 = permute twice = slow->fast, fast->mid, mid->slow
   nbuf                 returns size of internal storage buffers used by FFT
------------------------------------------------------------------------- */

struct fft_plan_3d *fft_3d_create_plan(
       MPI_Comm comm, int nfast, int nmid, int nslow,
       int in_ilo, int in_ihi, int in_jlo, int in_jhi,
       int in_klo, int in_khi,
       int out_ilo, int out_ihi, int out_jlo, int out_jhi,
       int out_klo, int out_khi,
       int scaled, int permute, int *nbuf)
{
  struct fft_plan_3d *plan;
  int me,nprocs;
  int i,num,flag,remapflag,fftflag;
  int first_ilo,first_ihi,first_jlo,first_jhi,first_klo,first_khi;
  int second_ilo,second_ihi,second_jlo,second_jhi,second_klo,second_khi;
  int third_ilo,third_ihi,third_jlo,third_jhi,third_klo,third_khi;
  int out_size,first_size,second_size,third_size,copy_size,scratch_size;
  int np1,np2,ip1,ip2;
  int list[50];

  // system specific variables 

#ifdef FFT_SCSL
  FFT_DATA dummy_d[5];
  FFT_PREC dummy_p[5];
  int isign,isys;
  FFT_PREC scalef;
#endif
#ifdef FFT_INTEL
  FFT_DATA dummy;
#endif
#ifdef FFT_T3E
  FFT_DATA dummy[5];
  int isign,isys;
  double scalef;
#endif

  // query MPI info 

  MPI_Comm_rank(comm,&me);
  MPI_Comm_size(comm,&nprocs);

  // compute division of procs in 2 dimensions not on-processor 

  bifactor(nprocs,&np1,&np2);
  ip1 = me % np1;
  ip2 = me/np1;

  // allocate memory for plan data struct 

#ifdef FFT_FFTW3
  plan = (struct fft_plan_3d *) FFTW_API(malloc)(sizeof(struct fft_plan_3d));
#else
  plan = (struct fft_plan_3d *) malloc(sizeof(struct fft_plan_3d));
#endif
  if (plan == NULL) return NULL;

  // remap from initial distribution to layout needed for 1st set of 1d FFTs
  // not needed if all procs own entire fast axis initially
  // first indices = distribution after 1st set of FFTs 

  if (in_ilo == 0 && in_ihi == nfast-1)
    flag = 0;
  else
    flag = 1;

  MPI_Allreduce(&flag,&remapflag,1,MPI_INT,MPI_MAX,comm);

  if (remapflag == 0) {
    first_ilo = in_ilo;
    first_ihi = in_ihi;
    first_jlo = in_jlo;
    first_jhi = in_jhi;
    first_klo = in_klo;
    first_khi = in_khi;
    plan->pre_plan = NULL;
  }
  else {
    first_ilo = 0;
    first_ihi = nfast - 1;
    first_jlo = ip1*nmid/np1;
    first_jhi = (ip1+1)*nmid/np1 - 1;
    first_klo = ip2*nslow/np2;
    first_khi = (ip2+1)*nslow/np2 - 1;
    plan->pre_plan =
      remap_3d_create_plan(comm,in_ilo,in_ihi,in_jlo,in_jhi,in_klo,in_khi,
			   first_ilo,first_ihi,first_jlo,first_jhi,
			   first_klo,first_khi,2,0,0,FFT_PRECISION);
    if (plan->pre_plan == NULL) return NULL;
  }

  // 1d FFTs along fast axis 

  plan->length1 = nfast;
  plan->total1 = nfast * (first_jhi-first_jlo+1) * (first_khi-first_klo+1);

  // remap from 1st to 2nd FFT
  // choose which axis is split over np1 vs np2 to minimize communication
  // second indices = distribution after 2nd set of FFTs 

  second_ilo = ip1*nfast/np1;
  second_ihi = (ip1+1)*nfast/np1 - 1;
  second_jlo = 0;
  second_jhi = nmid - 1;
  second_klo = ip2*nslow/np2;
  second_khi = (ip2+1)*nslow/np2 - 1;
  plan->mid1_plan =
      remap_3d_create_plan(comm,
			   first_ilo,first_ihi,first_jlo,first_jhi,
			   first_klo,first_khi,
			   second_ilo,second_ihi,second_jlo,second_jhi,
			   second_klo,second_khi,2,1,0,FFT_PRECISION);
  if (plan->mid1_plan == NULL) return NULL;

  // 1d FFTs along mid axis 

  plan->length2 = nmid;
  plan->total2 = (second_ihi-second_ilo+1) * nmid * (second_khi-second_klo+1);

  // remap from 2nd to 3rd FFT
  // if final distribution is permute=2 with all procs owning entire slow axis
  //   then this remapping goes directly to final distribution
  //  third indices = distribution after 3rd set of FFTs 

  if (permute == 2 && out_klo == 0 && out_khi == nslow-1)
    flag = 0;
  else
    flag = 1;

  MPI_Allreduce(&flag,&remapflag,1,MPI_INT,MPI_MAX,comm);

  if (remapflag == 0) {
    third_ilo = out_ilo;
    third_ihi = out_ihi;
    third_jlo = out_jlo;
    third_jhi = out_jhi;
    third_klo = out_klo;
    third_khi = out_khi;
  }
  else {
    third_ilo = ip1*nfast/np1;
    third_ihi = (ip1+1)*nfast/np1 - 1;
    third_jlo = ip2*nmid/np2;
    third_jhi = (ip2+1)*nmid/np2 - 1;
    third_klo = 0;
    third_khi = nslow - 1;
  }
  
  plan->mid2_plan =
    remap_3d_create_plan(comm,
			 second_jlo,second_jhi,second_klo,second_khi,
			 second_ilo,second_ihi,
			 third_jlo,third_jhi,third_klo,third_khi,
			 third_ilo,third_ihi,2,1,0,FFT_PRECISION);
  if (plan->mid2_plan == NULL) return NULL;

  // 1d FFTs along slow axis 

  plan->length3 = nslow;
  plan->total3 = (third_ihi-third_ilo+1) * (third_jhi-third_jlo+1) * nslow;

  // remap from 3rd FFT to final distribution
  //  not needed if permute = 2 and third indices = out indices on all procs 

  if (permute == 2 &&
      out_ilo == third_ilo && out_ihi == third_ihi &&
      out_jlo == third_jlo && out_jhi == third_jhi &&
      out_klo == third_klo && out_khi == third_khi)
    flag = 0;
  else
    flag = 1;

  MPI_Allreduce(&flag,&remapflag,1,MPI_INT,MPI_MAX,comm);

  if (remapflag == 0)
    plan->post_plan = NULL;
  else {
    plan->post_plan =
      remap_3d_create_plan(comm,
			   third_klo,third_khi,third_ilo,third_ihi,
			   third_jlo,third_jhi,
			   out_klo,out_khi,out_ilo,out_ihi,
			   out_jlo,out_jhi,2,(permute+1)%3,0,FFT_PRECISION);
    if (plan->post_plan == NULL) return NULL;
  }

  // configure plan memory pointers and allocate work space
  // out_size = amount of memory given to FFT by user
  // first/second/third_size = amount of memory needed after pre,mid1,mid2 remaps
  // copy_size = amount needed internally for extra copy of data
  // scratch_size = amount needed internally for remap scratch space
  // for each remap:
  //   out space used for result if big enough, else require copy buffer
  //   accumulate largest required remap scratch space 

  out_size = (out_ihi-out_ilo+1) * (out_jhi-out_jlo+1) * (out_khi-out_klo+1);
  first_size = (first_ihi-first_ilo+1) * (first_jhi-first_jlo+1) * 
    (first_khi-first_klo+1);
  second_size = (second_ihi-second_ilo+1) * (second_jhi-second_jlo+1) * 
    (second_khi-second_klo+1);
  third_size = (third_ihi-third_ilo+1) * (third_jhi-third_jlo+1) * 
    (third_khi-third_klo+1);

  copy_size = 0;
  scratch_size = 0;

  if (plan->pre_plan) {
    if (first_size <= out_size)
      plan->pre_target = 0;
    else {
      plan->pre_target = 1;
      copy_size = MAX(copy_size,first_size);
    }
    scratch_size = MAX(scratch_size,first_size);
  }

  if (plan->mid1_plan) {
    if (second_size <= out_size)
      plan->mid1_target = 0;
    else {
      plan->mid1_target = 1;
      copy_size = MAX(copy_size,second_size);
    }
    scratch_size = MAX(scratch_size,second_size);
  }

  if (plan->mid2_plan) {
    if (third_size <= out_size)
      plan->mid2_target = 0;
    else {
      plan->mid2_target = 1;
      copy_size = MAX(copy_size,third_size);
    }
    scratch_size = MAX(scratch_size,third_size);
  }

  if (plan->post_plan)
    scratch_size = MAX(scratch_size,out_size);

  *nbuf = copy_size + scratch_size;

  if (copy_size) {
#ifdef FFT_FFTW3
    plan->copy = (FFT_DATA *) FFTW_API(malloc)(copy_size*sizeof(FFT_DATA));
#else
    plan->copy = (FFT_DATA *) malloc(copy_size*sizeof(FFT_DATA));
#endif
    if (plan->copy == NULL) return NULL;
  }
  else plan->copy = NULL;

  if (scratch_size) {
#ifdef FFT_FFTW3
    plan->scratch = (FFT_DATA *) FFTW_API(malloc)(scratch_size*sizeof(FFT_DATA));
#else
    plan->scratch = (FFT_DATA *) malloc(scratch_size*sizeof(FFT_DATA));
#endif
    if (plan->scratch == NULL) return NULL;
  }
  else plan->scratch = NULL;

  // system specific pre-computation of 1d FFT coeffs 
  // and scaling normalization 

#if defined(FFT_SGI)

  plan->coeff1 = (FFT_DATA *) malloc((nfast+15)*sizeof(FFT_DATA));
  plan->coeff2 = (FFT_DATA *) malloc((nmid+15)*sizeof(FFT_DATA));
  plan->coeff3 = (FFT_DATA *) malloc((nslow+15)*sizeof(FFT_DATA));

  if (plan->coeff1 == NULL || plan->coeff2 == NULL ||
      plan->coeff3 == NULL) return NULL;

  FFT_1D_INIT(nfast,plan->coeff1);
  FFT_1D_INIT(nmid,plan->coeff2);
  FFT_1D_INIT(nslow,plan->coeff3);

  if (scaled == 0) 
    plan->scaled = 0;
  else {
    plan->scaled = 1;
    plan->norm = 1.0/(nfast*nmid*nslow);
    plan->normnum = (out_ihi-out_ilo+1) * (out_jhi-out_jlo+1) *
      (out_khi-out_klo+1);
  }

#elif defined(FFT_SCSL)

  plan->coeff1 = (FFT_PREC *) malloc((2*nfast+30)*sizeof(FFT_PREC));
  plan->coeff2 = (FFT_PREC *) malloc((2*nmid+30)*sizeof(FFT_PREC));
  plan->coeff3 = (FFT_PREC *) malloc((2*nslow+30)*sizeof(FFT_PREC));

  if (plan->coeff1 == NULL || plan->coeff2 == NULL || 
      plan->coeff3 == NULL) return NULL;

  plan->work1 = (FFT_PREC *) malloc((2*nfast)*sizeof(FFT_PREC));
  plan->work2 = (FFT_PREC *) malloc((2*nmid)*sizeof(FFT_PREC));
  plan->work3 = (FFT_PREC *) malloc((2*nslow)*sizeof(FFT_PREC));

  if (plan->work1 == NULL || plan->work2 == NULL || 
      plan->work3 == NULL) return NULL;

  isign = 0;
  scalef = 1.0;
  isys = 0;

  FFT_1D_INIT(isign,nfast,scalef,dummy_d,dummy_d,plan->coeff1,dummy_p,&isys);
  FFT_1D_INIT(isign,nmid,scalef,dummy_d,dummy_d,plan->coeff2,dummy_p,&isys);
  FFT_1D_INIT(isign,nslow,scalef,dummy_d,dummy_d,plan->coeff3,dummy_p,&isys);

  if (scaled == 0) 
    plan->scaled = 0;
  else {
    plan->scaled = 1;
    plan->norm = 1.0/(nfast*nmid*nslow);
    plan->normnum = (out_ihi-out_ilo+1) * (out_jhi-out_jlo+1) *
      (out_khi-out_klo+1);
  }

#elif defined(FFT_ACML)

  plan->coeff1 = (FFT_DATA *) malloc((3*nfast+100)*sizeof(FFT_DATA));
  plan->coeff2 = (FFT_DATA *) malloc((3*nmid+100)*sizeof(FFT_DATA));
  plan->coeff3 = (FFT_DATA *) malloc((3*nslow+100)*sizeof(FFT_DATA));

  if (plan->coeff1 == NULL || plan->coeff2 == NULL ||
      plan->coeff3 == NULL) return NULL;

  int isign = 100;
  int isys = 1;
  int info = 0;
  FFT_DATA *dummy = NULL;

  FFT_1D(&isign,&isys,&nfast,dummy,plan->coeff1,&info);
  FFT_1D(&isign,&isys,&nmid,dummy,plan->coeff2,&info);
  FFT_1D(&isign,&isys,&nslow,dummy,plan->coeff3,&info);

  if (scaled == 0) {
    plan->scaled = 0;
    plan->norm = sqrt(nfast*nmid*nslow);
    plan->normnum = (out_ihi-out_ilo+1) * (out_jhi-out_jlo+1) *
      (out_khi-out_klo+1);
  } else {
    plan->scaled = 1;
    plan->norm = sqrt(nfast*nmid*nslow);
    plan->normnum = (out_ihi-out_ilo+1) * (out_jhi-out_jlo+1) *
      (out_khi-out_klo+1);
  }

#elif defined(FFT_INTEL)

  flag = 0;

  num = 0;
  factor(nfast,&num,list);
  for (i = 0; i < num; i++)
    if (list[i] != 2 && list[i] != 3 && list[i] != 5) flag = 1;
  num = 0;
  factor(nmid,&num,list);
  for (i = 0; i < num; i++)
    if (list[i] != 2 && list[i] != 3 && list[i] != 5) flag = 1;
  num = 0;
  factor(nslow,&num,list);
  for (i = 0; i < num; i++)
    if (list[i] != 2 && list[i] != 3 && list[i] != 5) flag = 1;

  MPI_Allreduce(&flag,&fftflag,1,MPI_INT,MPI_MAX,comm);
  if (fftflag) {
    if (me == 0) printf("ERROR: FFTs are not power of 2,3,5\n");
    return NULL;
  }

  plan->coeff1 = (FFT_DATA *) malloc((3*nfast/2+1)*sizeof(FFT_DATA));
  plan->coeff2 = (FFT_DATA *) malloc((3*nmid/2+1)*sizeof(FFT_DATA));
  plan->coeff3 = (FFT_DATA *) malloc((3*nslow/2+1)*sizeof(FFT_DATA));

  if (plan->coeff1 == NULL || plan->coeff2 == NULL || 
      plan->coeff3 == NULL) return NULL;

  flag = 0;
  FFT_1D_INIT(&dummy,&nfast,&flag,plan->coeff1);
  FFT_1D_INIT(&dummy,&nmid,&flag,plan->coeff2);
  FFT_1D_INIT(&dummy,&nslow,&flag,plan->coeff3);

  if (scaled == 0) {
    plan->scaled = 1;
    plan->norm = nfast*nmid*nslow;
    plan->normnum = (out_ihi-out_ilo+1) * (out_jhi-out_jlo+1) *
      (out_khi-out_klo+1);
  }
  else
    plan->scaled = 0;

#elif defined(FFT_MKL)
  DftiCreateDescriptor( &(plan->handle_fast), FFT_MKL_PREC, DFTI_COMPLEX, 1, (MKL_LONG)nfast);
  DftiSetValue(plan->handle_fast, DFTI_NUMBER_OF_TRANSFORMS, (MKL_LONG)plan->total1/nfast);
  DftiSetValue(plan->handle_fast, DFTI_PLACEMENT,DFTI_INPLACE);
  DftiSetValue(plan->handle_fast, DFTI_INPUT_DISTANCE, (MKL_LONG)nfast);
  DftiSetValue(plan->handle_fast, DFTI_OUTPUT_DISTANCE, (MKL_LONG)nfast);
  DftiCommitDescriptor(plan->handle_fast);

  DftiCreateDescriptor( &(plan->handle_mid), FFT_MKL_PREC, DFTI_COMPLEX, 1, (MKL_LONG)nmid);
  DftiSetValue(plan->handle_mid, DFTI_NUMBER_OF_TRANSFORMS, (MKL_LONG)plan->total2/nmid);
  DftiSetValue(plan->handle_mid, DFTI_PLACEMENT,DFTI_INPLACE);
  DftiSetValue(plan->handle_mid, DFTI_INPUT_DISTANCE, (MKL_LONG)nmid);
  DftiSetValue(plan->handle_mid, DFTI_OUTPUT_DISTANCE, (MKL_LONG)nmid);
  DftiCommitDescriptor(plan->handle_mid);

  DftiCreateDescriptor( &(plan->handle_slow), FFT_MKL_PREC, DFTI_COMPLEX, 1, (MKL_LONG)nslow);
  DftiSetValue(plan->handle_slow, DFTI_NUMBER_OF_TRANSFORMS, (MKL_LONG)plan->total3/nslow);
  DftiSetValue(plan->handle_slow, DFTI_PLACEMENT,DFTI_INPLACE);
  DftiSetValue(plan->handle_slow, DFTI_INPUT_DISTANCE, (MKL_LONG)nslow);
  DftiSetValue(plan->handle_slow, DFTI_OUTPUT_DISTANCE, (MKL_LONG)nslow);
  DftiCommitDescriptor(plan->handle_slow);

  if (scaled == 0)
    plan->scaled = 0;
  else {
    plan->scaled = 1;
    plan->norm = 1.0/(nfast*nmid*nslow);
    plan->normnum = (out_ihi-out_ilo+1) * (out_jhi-out_jlo+1) *
      (out_khi-out_klo+1);
  }

#elif defined(FFT_DEC)

  if (scaled == 0) {
    plan->scaled = 1;
    plan->norm = nfast*nmid*nslow;
    plan->normnum = (out_ihi-out_ilo+1) * (out_jhi-out_jlo+1) *
      (out_khi-out_klo+1);
  }
  else
    plan->scaled = 0;

#elif defined(FFT_T3E)

  plan->coeff1 = (double *) malloc((12*nfast)*sizeof(double));
  plan->coeff2 = (double *) malloc((12*nmid)*sizeof(double));
  plan->coeff3 = (double *) malloc((12*nslow)*sizeof(double));

  if (plan->coeff1 == NULL || plan->coeff2 == NULL || 
      plan->coeff3 == NULL) return NULL;

  plan->work1 = (double *) malloc((8*nfast)*sizeof(double));
  plan->work2 = (double *) malloc((8*nmid)*sizeof(double));
  plan->work3 = (double *) malloc((8*nslow)*sizeof(double));

  if (plan->work1 == NULL || plan->work2 == NULL || 
      plan->work3 == NULL) return NULL;

  isign = 0;
  scalef = 1.0;
  isys = 0;

  FFT_1D_INIT(&isign,&nfast,&scalef,dummy,dummy,plan->coeff1,dummy,&isys);
  FFT_1D_INIT(&isign,&nmid,&scalef,dummy,dummy,plan->coeff2,dummy,&isys);
  FFT_1D_INIT(&isign,&nslow,&scalef,dummy,dummy,plan->coeff3,dummy,&isys);

  if (scaled == 0) 
    plan->scaled = 0;
  else {
    plan->scaled = 1;
    plan->norm = 1.0/(nfast*nmid*nslow);
    plan->normnum = (out_ihi-out_ilo+1) * (out_jhi-out_jlo+1) *
      (out_khi-out_klo+1);
  }

#elif defined(FFT_FFTW2)

  plan->plan_fast_forward = 
    fftw_create_plan(nfast,FFTW_FORWARD,FFTW_ESTIMATE | FFTW_IN_PLACE);
  plan->plan_fast_backward = 
    fftw_create_plan(nfast,FFTW_BACKWARD,FFTW_ESTIMATE | FFTW_IN_PLACE);

  if (nmid == nfast) {
    plan->plan_mid_forward = plan->plan_fast_forward;
    plan->plan_mid_backward = plan->plan_fast_backward;
  }
  else {
    plan->plan_mid_forward = 
      fftw_create_plan(nmid,FFTW_FORWARD,FFTW_ESTIMATE | FFTW_IN_PLACE);
    plan->plan_mid_backward = 
      fftw_create_plan(nmid,FFTW_BACKWARD,FFTW_ESTIMATE | FFTW_IN_PLACE);
  }

  if (nslow == nfast) {
    plan->plan_slow_forward = plan->plan_fast_forward;
    plan->plan_slow_backward = plan->plan_fast_backward;
  }
  else if (nslow == nmid) {
    plan->plan_slow_forward = plan->plan_mid_forward;
    plan->plan_slow_backward = plan->plan_mid_backward;
  }
  else {
    plan->plan_slow_forward = 
      fftw_create_plan(nslow,FFTW_FORWARD,FFTW_ESTIMATE | FFTW_IN_PLACE);
    plan->plan_slow_backward = 
      fftw_create_plan(nslow,FFTW_BACKWARD,FFTW_ESTIMATE | FFTW_IN_PLACE);
  }

  if (scaled == 0)
    plan->scaled = 0;
  else {
    plan->scaled = 1;
    plan->norm = 1.0/(nfast*nmid*nslow);
    plan->normnum = (out_ihi-out_ilo+1) * (out_jhi-out_jlo+1) *
      (out_khi-out_klo+1);
  }

#elif defined(FFT_FFTW3)
  plan->plan_fast_forward = 
    FFTW_API(plan_many_dft)(1, &nfast,plan->total1/plan->length1,
			    NULL,&nfast,1,plan->length1,
			    NULL,&nfast,1,plan->length1,
			    FFTW_FORWARD,FFTW_ESTIMATE);
  plan->plan_fast_backward = 
    FFTW_API(plan_many_dft)(1, &nfast,plan->total1/plan->length1,
			    NULL,&nfast,1,plan->length1,
			    NULL,&nfast,1,plan->length1,
			    FFTW_BACKWARD,FFTW_ESTIMATE);
  plan->plan_mid_forward = 
    FFTW_API(plan_many_dft)(1, &nmid,plan->total2/plan->length2,
			    NULL,&nmid,1,plan->length2,
			    NULL,&nmid,1,plan->length2,
			    FFTW_FORWARD,FFTW_ESTIMATE);
  plan->plan_mid_backward = 
    FFTW_API(plan_many_dft)(1, &nmid,plan->total2/plan->length2,
			    NULL,&nmid,1,plan->length2,
			    NULL,&nmid,1,plan->length2,
			    FFTW_BACKWARD,FFTW_ESTIMATE);
  plan->plan_slow_forward = 
    FFTW_API(plan_many_dft)(1, &nslow,plan->total3/plan->length3,
			    NULL,&nslow,1,plan->length3,
			    NULL,&nslow,1,plan->length3,
			    FFTW_FORWARD,FFTW_ESTIMATE);
  plan->plan_slow_backward = 
    FFTW_API(plan_many_dft)(1, &nslow,plan->total3/plan->length3,
			    NULL,&nslow,1,plan->length3,
			    NULL,&nslow,1,plan->length3,
			    FFTW_BACKWARD,FFTW_ESTIMATE);

  if (scaled == 0)
    plan->scaled = 0;
  else {
    plan->scaled = 1;
    plan->norm = 1.0/(nfast*nmid*nslow);
    plan->normnum = (out_ihi-out_ilo+1) * (out_jhi-out_jlo+1) *
      (out_khi-out_klo+1);
  }
#else
  plan->cfg_fast_forward = kiss_fft_alloc(nfast,0,NULL,NULL);
  plan->cfg_fast_backward = kiss_fft_alloc(nfast,1,NULL,NULL);

  if (nmid == nfast) {
    plan->cfg_mid_forward = plan->cfg_fast_forward;
    plan->cfg_mid_backward = plan->cfg_fast_backward;
  }
  else {
    plan->cfg_mid_forward = kiss_fft_alloc(nmid,0,NULL,NULL);
    plan->cfg_mid_backward = kiss_fft_alloc(nmid,1,NULL,NULL);
  }

  if (nslow == nfast) {
    plan->cfg_slow_forward = plan->cfg_fast_forward;
    plan->cfg_slow_backward = plan->cfg_fast_backward;
  }
  else if (nslow == nmid) {
    plan->cfg_slow_forward = plan->cfg_mid_forward;
    plan->cfg_slow_backward = plan->cfg_mid_backward;
  }
  else {
    plan->cfg_slow_forward = kiss_fft_alloc(nslow,0,NULL,NULL);
    plan->cfg_slow_backward = kiss_fft_alloc(nslow,1,NULL,NULL);
  }

  if (scaled == 0)
    plan->scaled = 0;
  else {
    plan->scaled = 1;
    plan->norm = 1.0/(nfast*nmid*nslow);
    plan->normnum = (out_ihi-out_ilo+1) * (out_jhi-out_jlo+1) *
      (out_khi-out_klo+1);
  }

#endif

  return plan;
}

/* ----------------------------------------------------------------------
   Destroy a 3d fft plan 
------------------------------------------------------------------------- */

void fft_3d_destroy_plan(struct fft_plan_3d *plan)
{
  if (plan->pre_plan) remap_3d_destroy_plan(plan->pre_plan);
  if (plan->mid1_plan) remap_3d_destroy_plan(plan->mid1_plan);
  if (plan->mid2_plan) remap_3d_destroy_plan(plan->mid2_plan);
  if (plan->post_plan) remap_3d_destroy_plan(plan->post_plan);

#if defined(FFT_FFTW3)
  if (plan->copy) FFTW_API(free)(plan->copy);
  if (plan->scratch) FFTW_API(free)(plan->scratch);
#else
  if (plan->copy) free(plan->copy);
  if (plan->scratch) free(plan->scratch);
#endif

#if defined(FFT_SGI)
  free(plan->coeff1);
  free(plan->coeff2);
  free(plan->coeff3);
#elif defined(FFT_SCSL)
  free(plan->coeff1);
  free(plan->coeff2);
  free(plan->coeff3);
  free(plan->work1);
  free(plan->work2);
  free(plan->work3);
#elif defined(FFT_ACML)
  free(plan->coeff1);
  free(plan->coeff2);
  free(plan->coeff3);
#elif defined(FFT_INTEL)
  free(plan->coeff1);
  free(plan->coeff2);
  free(plan->coeff3);
#elif defined(FFT_MKL)
  DftiFreeDescriptor(&(plan->handle_fast));
  DftiFreeDescriptor(&(plan->handle_mid));
  DftiFreeDescriptor(&(plan->handle_slow));
#elif defined(FFT_T3E)
  free(plan->coeff1);
  free(plan->coeff2);
  free(plan->coeff3);
  free(plan->work1);
  free(plan->work2);
  free(plan->work3);
#elif defined(FFT_FFTW2)
  if (plan->plan_slow_forward != plan->plan_fast_forward &&
      plan->plan_slow_forward != plan->plan_mid_forward) {
    fftw_destroy_plan(plan->plan_slow_forward);
    fftw_destroy_plan(plan->plan_slow_backward);
  }
  if (plan->plan_mid_forward != plan->plan_fast_forward) {
    fftw_destroy_plan(plan->plan_mid_forward);
    fftw_destroy_plan(plan->plan_mid_backward);
  }
  fftw_destroy_plan(plan->plan_fast_forward);
  fftw_destroy_plan(plan->plan_fast_backward);
#elif defined(FFT_FFTW3)
  FFTW_API(destroy_plan)(plan->plan_slow_forward);
  FFTW_API(destroy_plan)(plan->plan_slow_backward);
  FFTW_API(destroy_plan)(plan->plan_mid_forward);
  FFTW_API(destroy_plan)(plan->plan_mid_backward);
  FFTW_API(destroy_plan)(plan->plan_fast_forward);
  FFTW_API(destroy_plan)(plan->plan_fast_backward);
#else
  if (plan->cfg_slow_forward != plan->cfg_fast_forward &&
      plan->cfg_slow_forward != plan->cfg_mid_forward) {
    free(plan->cfg_slow_forward);
    free(plan->cfg_slow_backward);
  }
  if (plan->cfg_mid_forward != plan->cfg_fast_forward) {
    free(plan->cfg_mid_forward);
    free(plan->cfg_mid_backward);
  }
  free(plan->cfg_fast_forward);
  free(plan->cfg_fast_backward);
#endif

#if defined(FFT_FFTW3)
  FFTW_API(free)(plan);
#else
  free(plan);
#endif
}

/* ----------------------------------------------------------------------
   recursively divide n into small factors, return them in list
------------------------------------------------------------------------- */

void factor(int n, int *num, int *list)
{
  if (n == 1) {
    return;
  }
  else if (n % 2 == 0) {
    *list = 2;
    (*num)++;
    factor(n/2,num,list+1);
  }
  else if (n % 3 == 0) {
    *list = 3;
    (*num)++;
    factor(n/3,num,list+1);
  }
  else if (n % 5 == 0) {
    *list = 5;
    (*num)++;
    factor(n/5,num,list+1);
  }
  else if (n % 7 == 0) {
    *list = 7;
    (*num)++;
    factor(n/7,num,list+1);
  }
  else if (n % 11 == 0) {
    *list = 11;
    (*num)++;
    factor(n/11,num,list+1);
  }
  else if (n % 13 == 0) {
    *list = 13;
    (*num)++;
    factor(n/13,num,list+1);
  }
  else {
    *list = n;
    (*num)++;
    return;
  }
}

/* ----------------------------------------------------------------------
   divide n into 2 factors of as equal size as possible 
------------------------------------------------------------------------- */

void bifactor(int n, int *factor1, int *factor2)
{
  int n1,n2,facmax;

  facmax = static_cast<int> (sqrt((double) n));

  for (n1 = facmax; n1 > 0; n1--) {
    n2 = n/n1;
    if (n1*n2 == n) {
      *factor1 = n1;
      *factor2 = n2;
      return;
    }
  }
}

/* ----------------------------------------------------------------------
   perform just the 1d FFTs needed by a 3d FFT, no data movement
   used for timing purposes

   Arguments:
   in           starting address of input data on this proc, all set to 0.0
   nsize        size of in
   flag         1 for forward FFT, -1 for inverse FFT
   plan         plan returned by previous call to fft_3d_create_plan
------------------------------------------------------------------------- */

void fft_1d_only(FFT_DATA *data, int nsize, int flag, struct fft_plan_3d *plan)
{
  int i,total,length,offset,num;
  FFT_SCALAR norm, *data_ptr;

  // system specific constants 

#ifdef FFT_SCSL
  int isys = 0;
  FFT_PREC scalef = 1.0;
#endif
#ifdef FFT_DEC
  char c = 'C';
  char f = 'F';
  char b = 'B';
  int one = 1;
#endif
#ifdef FFT_T3E
  int isys = 0;
  double scalef = 1.0;
#endif

  // total = size of data needed in each dim
  // length = length of 1d FFT in each dim
  // total/length = # of 1d FFTs in each dim
  // if total > nsize, limit # of 1d FFTs to available size of data

  int total1 = plan->total1;
  int length1 = plan->length1;
  int total2 = plan->total2;
  int length2 = plan->length2;
  int total3 = plan->total3;
  int length3 = plan->length3;

// fftw3 and Dfti in MKL encode the number of transforms
// into the plan, so we cannot operate on a smaller data set.
#if defined(FFT_MKL) || defined(FFT_FFTW3)
  if ((total1 > nsize) || (total2 > nsize) || (total3 > nsize))
    return;
#endif
  if (total1 > nsize) total1 = (nsize/length1) * length1;
  if (total2 > nsize) total2 = (nsize/length2) * length2;
  if (total3 > nsize) total3 = (nsize/length3) * length3;

  // perform 1d FFTs in each of 3 dimensions
  // data is just an array of 0.0

#ifdef FFT_SGI
  for (offset = 0; offset < total1; offset += length1)
    FFT_1D(flag,length1,&data[offset],1,plan->coeff1);
  for (offset = 0; offset < total2; offset += length2)
    FFT_1D(flag,length2,&data[offset],1,plan->coeff2);
  for (offset = 0; offset < total3; offset += length3)
    FFT_1D(flag,length3,&data[offset],1,plan->coeff3);
#elif defined(FFT_SCSL)
  for (offset = 0; offset < total1; offset += length1)
    FFT_1D(flag,length1,scalef,&data[offset],&data[offset],plan->coeff1,
	   plan->work1,&isys);
  for (offset = 0; offset < total2; offset += length2)
    FFT_1D(flag,length2,scalef,&data[offset],&data[offset],plan->coeff2,
	   plan->work2,&isys);
  for (offset = 0; offset < total3; offset += length3)
    FFT_1D(flag,length3,scalef,&data[offset],&data[offset],plan->coeff3,
	   plan->work3,&isys);
#elif defined(FFT_ACML)
  int info=0;
  num=total1/length1;
  FFT_1D(&flag,&num,&length1,data,plan->coeff1,&info);
  num=total2/length2;
  FFT_1D(&flag,&num,&length2,data,plan->coeff2,&info);
  num=total3/length3;
  FFT_1D(&flag,&num,&length3,data,plan->coeff3,&info);
#elif defined(FFT_INTEL)
  for (offset = 0; offset < total1; offset += length1)
    FFT_1D(&data[offset],&length1,&flag,plan->coeff1);
  for (offset = 0; offset < total2; offset += length2)
    FFT_1D(&data[offset],&length2,&flag,plan->coeff2);
  for (offset = 0; offset < total3; offset += length3)
    FFT_1D(&data[offset],&length3,&flag,plan->coeff3);
#elif defined(FFT_MKL)
  if (flag == -1) {
    DftiComputeForward(plan->handle_fast,data);
    DftiComputeForward(plan->handle_mid,data);
    DftiComputeForward(plan->handle_slow,data);
  } else {
    DftiComputeBackward(plan->handle_fast,data);
    DftiComputeBackward(plan->handle_mid,data);
    DftiComputeBackward(plan->handle_slow,data);
  }
#elif defined(FFT_DEC)
  if (flag == -1) {
    for (offset = 0; offset < total1; offset += length1)
      FFT_1D(&c,&c,&f,&data[offset],&data[offset],&length1,&one);
    for (offset = 0; offset < total2; offset += length2)
      FFT_1D(&c,&c,&f,&data[offset],&data[offset],&length2,&one);
    for (offset = 0; offset < total3; offset += length3)
      FFT_1D(&c,&c,&f,&data[offset],&data[offset],&length3,&one);
  } else {
    for (offset = 0; offset < total1; offset += length1)
      FFT_1D(&c,&c,&b,&data[offset],&data[offset],&length1,&one);
    for (offset = 0; offset < total2; offset += length2)
      FFT_1D(&c,&c,&b,&data[offset],&data[offset],&length2,&one);
    for (offset = 0; offset < total3; offset += length3)
      FFT_1D(&c,&c,&b,&data[offset],&data[offset],&length3,&one);
  }
#elif defined(FFT_T3E)
  for (offset = 0; offset < total1; offset += length1)
    FFT_1D(&flag,&length1,&scalef,&data[offset],&data[offset],plan->coeff1,
	   plan->work1,&isys);
  for (offset = 0; offset < total2; offset += length2)
    FFT_1D(&flag,&length2,&scalef,&data[offset],&data[offset],plan->coeff2,
	   plan->work2,&isys);
  for (offset = 0; offset < total3; offset += length3)
    FFT_1D(&flag,&length3,&scalef,&data[offset],&data[offset],plan->coeff3,
	   plan->work3,&isys);
#elif defined(FFT_FFTW2)
  if (flag == -1) {
    fftw(plan->plan_fast_forward,total1/length1,data,1,0,NULL,0,0);
    fftw(plan->plan_mid_forward,total2/length2,data,1,0,NULL,0,0);
    fftw(plan->plan_slow_forward,total3/length3,data,1,0,NULL,0,0);
  } else {
    fftw(plan->plan_fast_backward,total1/length1,data,1,0,NULL,0,0);
    fftw(plan->plan_mid_backward,total2/length2,data,1,0,NULL,0,0);
    fftw(plan->plan_slow_backward,total3/length3,data,1,0,NULL,0,0);
  }
#elif defined(FFT_FFTW3)
  FFTW_API(plan) theplan;
  if (flag == -1)
    theplan=plan->plan_fast_forward;
  else
    theplan=plan->plan_fast_backward;
  FFTW_API(execute_dft)(theplan,data,data);
  if (flag == -1)
    theplan=plan->plan_mid_forward;
  else
    theplan=plan->plan_mid_backward;
  FFTW_API(execute_dft)(theplan,data,data);
  if (flag == -1)
    theplan=plan->plan_slow_forward;
  else
    theplan=plan->plan_slow_backward;
  FFTW_API(execute_dft)(theplan,data,data);
#else
  if (flag == -1) {
    for (offset = 0; offset < total1; offset += length1)
      kiss_fft(plan->cfg_fast_forward,&data[offset],&data[offset]);
    for (offset = 0; offset < total2; offset += length2)
      kiss_fft(plan->cfg_mid_forward,&data[offset],&data[offset]);
    for (offset = 0; offset < total3; offset += length3)
      kiss_fft(plan->cfg_slow_forward,&data[offset],&data[offset]);
  } else {
    for (offset = 0; offset < total1; offset += length1)
      kiss_fft(plan->cfg_fast_backward,&data[offset],&data[offset]);
    for (offset = 0; offset < total2; offset += length2)
      kiss_fft(plan->cfg_mid_backward,&data[offset],&data[offset]);
    for (offset = 0; offset < total3; offset += length3)
      kiss_fft(plan->cfg_slow_backward,&data[offset],&data[offset]);
  }
#endif

  // scaling if required 
  // limit num to size of data

#ifndef FFT_T3E
  if (flag == 1 && plan->scaled) {
    norm = plan->norm;
    num = MIN(plan->normnum,nsize);
    data_ptr = (FFT_SCALAR *)data;
    for (i = 0; i < num; i++) {
#if defined(FFT_FFTW3)
      *(data_ptr++) *= norm;
      *(data_ptr++) *= norm;
#elif defined(FFT_MKL)
      data[i] *= norm;
#else
      data[i].re *= norm;
      data[i].im *= norm;
#endif
    }
  }
#endif

#ifdef FFT_T3E
  if (flag == 1 && plan->scaled) {
    norm = plan->norm;
    num = MIN(plan->normnum,nsize);
    for (i = 0; i < num; i++) data[i] *= (norm,norm);
  }
#endif
}<|MERGE_RESOLUTION|>--- conflicted
+++ resolved
@@ -13,15 +13,9 @@
 
 /* ----------------------------------------------------------------------
    Contributing authors: Jim Shepherd (GA Tech) added SGI SCSL support
-<<<<<<< HEAD
-                         Axel Kohlmeyer (Temple U) added FFTW3, 
-			 KISSFFT, Dfti/MKL support
-			 Phil Blood (PSC) single precision FFT.
-=======
                          Axel Kohlmeyer (Temple U) added support for
 			 FFTW3, KISSFFT, Dfti/MKL, and ACML.
 			 Phil Blood (PSC) added single precision FFT.
->>>>>>> adbeb027
 ------------------------------------------------------------------------- */
 
 #include "mpi.h"
@@ -32,21 +26,12 @@
 #include "remap.h"
 
 #ifdef FFT_KISSFFT
-<<<<<<< HEAD
-/* kissfft implementation */
-#include "kissfft.h"
-#endif
-
-#define MIN(A,B) ((A) < (B)) ? (A) : (B)
-#define MAX(A,B) ((A) > (B)) ? (A) : (B)
-=======
 /* include kissfft implementation */
 #include "kissfft.h"
 #endif
 
 #define MIN(A,B) ((A) < (B) ? (A) : (B))
 #define MAX(A,B) ((A) > (B) ? (A) : (B))
->>>>>>> adbeb027
 
 /* ----------------------------------------------------------------------
    Data layout for 3d FFTs:
