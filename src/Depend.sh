# Depend.sh = Install/unInstall files due to package dependencies
# this script is invoked after any package is installed/uninstalled

# all parent/child package dependencies should be listed below
# parent package = has files that files in another package derive from
# child package = has files that derive from files in another package

# update child packages that depend on the parent,
#   but only if the child package is already installed
# this is necessary to insure the child package installs
#   only child files whose parent package files are now installed
# decisions on (un)installing individual child files are made by
#   the Install.sh script in the child package

# depend function: arg = child-package
# checks if child-package is installed, if not just return
# otherwise invoke update of child package via its Install.sh

depend () {
  cd $1
  installed=0
  for file in *.cpp *.h; do
    if (test -e ../$file) then
      installed=1
    fi
  done

  cd ..
  if (test $installed = 0) then
    return
  fi

  echo "  updating package $1"
  if (test -e $1/Install.sh) then
    cd $1; /bin/sh Install.sh 2; cd ..
  else
    cd $1; /bin/sh ../Install.sh 2; cd ..
  fi
}

# add one if statement per parent package
# add one depend() call per child package that depends on that parent

if (test $1 = "ASPHERE") then
  depend GPU
  depend USER-OMP
  depend USER-INTEL
fi

if (test $1 = "CLASS2") then
  depend GPU
  depend USER-CUDA
  depend USER-OMP
fi

if (test $1 = "COLLOID") then
  depend GPU
  depend USER-OMP
fi

if (test $1 = "DIPOLE") then
  depend USER-MISC
  depend USER-OMP
fi

if (test $1 = "GRANULAR") then
  depend USER-CUDA
  depend USER-OMP
fi

if (test $1 = "KSPACE") then
<<<<<<< HEAD
  depend DIPOLE
=======
  depend CORESHELL
>>>>>>> 2c2f1722
  depend GPU
  depend OPT
  depend USER-CUDA
  depend USER-OMP
  depend USER-INTEL
  depend USER-PHONON
  depend USER-FEP
fi

if (test $1 = "MANYBODY") then
  depend GPU
  depend OPT
  depend USER-CUDA
  depend USER-MISC
  depend USER-OMP
fi

if (test $1 = "MOLECULE") then
  depend GPU
  depend USER-CUDA
  depend USER-MISC
  depend USER-OMP
  depend USER-FEP
  depend USER-INTEL
fi

if (test $1 = "PERI") then
  depend USER-OMP
fi

if (test $1 = "RIGID") then
  depend USER-OMP
fi

if (test $1 = "USER-CG-CMM") then
  depend GPU
  depend USER-CUDA
  depend USER-OMP
fi

if (test $1 = "USER-FEP") then
  depend USER-OMP
fi

if (test $1 = "USER-MISC") then
  depend GPU
  depend USER-OMP
fi<|MERGE_RESOLUTION|>--- conflicted
+++ resolved
@@ -69,11 +69,8 @@
 fi
 
 if (test $1 = "KSPACE") then
-<<<<<<< HEAD
   depend DIPOLE
-=======
   depend CORESHELL
->>>>>>> 2c2f1722
   depend GPU
   depend OPT
   depend USER-CUDA
