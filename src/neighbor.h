/* ----------------------------------------------------------------------
   LAMMPS - Large-scale Atomic/Molecular Massively Parallel Simulator
   http://lammps.sandia.gov, Sandia National Laboratories
   Steve Plimpton, sjplimp@sandia.gov

   Copyright (2003) Sandia Corporation.  Under the terms of Contract
   DE-AC04-94AL85000 with Sandia Corporation, the U.S. Government retains
   certain rights in this software.  This software is distributed under 
   the GNU General Public License.

   See the README file in the top-level LAMMPS directory.
------------------------------------------------------------------------- */

#ifndef LMP_NEIGHBOR_H
#define LMP_NEIGHBOR_H

#include "pointers.h"

namespace LAMMPS_NS {

class Neighbor : protected Pointers {
  friend class Cuda;

 public:
  int style;                       // 0,1,2 = nsq, bin, multi
  int every;                       // build every this many steps
  int delay;                       // delay build for this many steps
  int dist_check;                  // 0 = always build, 1 = only if 1/2 dist
  int ago;                         // how many steps ago neighboring occurred
  int pgsize;                      // size of neighbor page
  int oneatom;                     // max # of neighbors for one atom
  int includegroup;                // only build pairwise lists for this group
  int build_once;                  // 1 if only build lists once per run
  int cudable;                     // GPU <-> CPU communication flag for CUDA

  double skin;                     // skin distance
  double cutneighmin;              // min neighbor cutoff for all type pairs
  double cutneighmax;              // max neighbor cutoff for all type pairs
  double *cuttype;                 // for each type, max neigh cut w/ others

  int ncalls;                      // # of times build has been called
  int ndanger;                     // # of dangerous builds

  int nrequest;                    // requests for pairwise neighbor lists
  class NeighRequest **requests;   // from Pair, Fix, Compute, Command classes
  int maxrequest;

  int old_style;                   // previous run info to avoid
  int old_nrequest;                // re-creation of pairwise neighbor lists
  int old_triclinic;
  class NeighRequest **old_requests;
  
  int nlist;                       // pairwise neighbor lists
  class NeighList **lists;

  int nbondlist;                   // list of bonds to compute
  int **bondlist;
  int nanglelist;                  // list of angles to compute
  int **anglelist;
  int ndihedrallist;               // list of dihedrals to compute
  int **dihedrallist;
  int nimproperlist;               // list of impropers to compute
  int **improperlist;

  Neighbor(class LAMMPS *);
  virtual ~Neighbor();
  virtual void init();
  int request(void *);              // another class requests a neighbor list
  void print_lists_of_lists();      // debug print out
  int decide();                     // decide whether to build or not
  virtual int check_distance();     // check max distance moved since last build
  void setup_bins();                // setup bins based on box and cutoff
  virtual void build();             // create all neighbor lists (pair,bond)
  void build_one(int);              // create a single neighbor list
  void set(int, char **);           // set neighbor style and skin distance
  void modify_params(int, char**);  // modify parameters that control builds
  bigint memory_usage();
<<<<<<< HEAD
  int exclude_setting();            // Returns 0 if no exclusion list
=======
  int exclude_setting();
>>>>>>> ad9fa0e1
  
 protected:
  int me,nprocs;

  int maxatom;                     // size of atom-based NeighList arrays
  int maxbond,maxangle,maxdihedral,maximproper;   // size of bond lists
  int maxwt;                       // max weighting factor applied + 1

  int must_check;                  // 1 if must check other classes to reneigh
  int restart_check;               // 1 if restart enabled, 0 if no
  int fix_check;                   // # of fixes that induce reneigh
  int *fixchecklist;               // which fixes to check

  double **cutneighsq;             // neighbor cutneigh sq for each type pair
  double **cutneighghostsq;        // neighbor cutnsq for each ghost type pair
  double cutneighmaxsq;            // cutneighmax squared
  double *cuttypesq;               // cuttype squared

  double triggersq;                // trigger = build when atom moves this dist

  double **xhold;                      // atom coords at last neighbor build
  int maxhold;                         // size of xhold array
  int boxcheck;                        // 1 if need to store box size
  double boxlo_hold[3],boxhi_hold[3];  // box size at last neighbor build
  double corners_hold[8][3];           // box corners at last neighbor build

  int nbinx,nbiny,nbinz;           // # of global bins
  int *bins;                       // ptr to next atom in each bin
  int maxbin;                      // size of bins array

  int *binhead;                    // ptr to 1st atom in each bin
  int maxhead;                     // size of binhead array

  int mbins;                       // # of local bins and offset
  int mbinx,mbiny,mbinz;
  int mbinxlo,mbinylo,mbinzlo;

  int binsizeflag;                 // user-chosen bin size
  double binsize_user;

  double binsizex,binsizey,binsizez;  // actual bin sizes and inverse sizes
  double bininvx,bininvy,bininvz;

  int sx,sy,sz,smax;               // bin stencil extents

  int dimension;                   // 2/3 for 2d/3d
  int triclinic;                   // 0 if domain is orthog, 1 if triclinic
  int newton_pair;                 // 0 if newton off, 1 if on for pairwise

  double *bboxlo,*bboxhi;          // ptrs to full domain bounding box
  double (*corners)[3];            // ptr to 8 corners of triclinic box

  double inner[2],middle[2];       // rRESPA cutoffs for extra lists
  double cut_inner_sq;		   // outer cutoff for inner neighbor list
  double cut_middle_sq;            // outer cutoff for middle neighbor list
  double cut_middle_inside_sq;     // inner cutoff for middle neighbor list

  int special_flag[4];             // flags for 1-2, 1-3, 1-4 neighbors

  int anyghostlist;                // 1 if any non-occasional list
                                   // stores neighbors of ghosts

  int exclude;                     // 0 if no type/group exclusions, 1 if yes

  int nex_type;                    // # of entries in type exclusion list
  int maxex_type;                  // max # in type list
  int *ex1_type,*ex2_type;         // pairs of types to exclude
  int **ex_type;                   // 2d array of excluded type pairs

  int nex_group;                   // # of entries in group exclusion list
  int maxex_group;                 // max # in group list
  int *ex1_group,*ex2_group;       // pairs of group #'s to exclude
  int *ex1_bit,*ex2_bit;           // pairs of group bits to exclude

  int nex_mol;                     // # of entries in molecule exclusion list
  int maxex_mol;                   // max # in molecule list
  int *ex_mol_group;               // molecule group #'s to exclude
  int *ex_mol_bit;                 // molecule group bits to exclude

  int nblist,nglist,nslist;    // # of pairwise neigh lists of various kinds
  int *blist;                  // lists to build every reneighboring
  int *glist;                  // lists to grow atom arrays every reneigh
  int *slist;                  // lists to grow stencil arrays every reneigh

  void bin_atoms();                     // bin all atoms
  double bin_distance(int, int, int);   // distance between binx
  int coord2bin(double *);              // mapping atom coord to a bin
  int coord2bin(double *, int &, int &, int&); // ditto

  int exclusion(int, int, int, 
		int, int *, int *) const;  // test for pair exclusion

  virtual void choose_build(int, class NeighRequest *);
  void choose_stencil(int, class NeighRequest *);

  // pairwise build functions

  typedef void (Neighbor::*PairPtr)(class NeighList *);
  PairPtr *pair_build;

  void half_nsq_no_newton(class NeighList *);
  void half_nsq_newton(class NeighList *);

  void half_bin_no_newton(class NeighList *);
  void half_bin_newton(class NeighList *);
  void half_bin_newton_tri(class NeighList *);

  void half_multi_no_newton(class NeighList *);
  void half_multi_newton(class NeighList *);
  void half_multi_newton_tri(class NeighList *);

  void full_nsq(class NeighList *);
  void full_nsq_ghost(class NeighList *);
  void full_bin(class NeighList *);
  void full_bin_ghost(class NeighList *);
  void full_multi(class NeighList *);

  void half_from_full_no_newton(class NeighList *);
  void half_from_full_newton(class NeighList *);
  void skip_from(class NeighList *);
  void skip_from_granular(class NeighList *);
  void skip_from_respa(class NeighList *);
  void copy_from(class NeighList *);

  void granular_nsq_no_newton(class NeighList *);
  void granular_nsq_newton(class NeighList *);
  void granular_bin_no_newton(class NeighList *);
  void granular_bin_newton(class NeighList *);
  void granular_bin_newton_tri(class NeighList *);

  void respa_nsq_no_newton(class NeighList *);
  void respa_nsq_newton(class NeighList *);
  void respa_bin_no_newton(class NeighList *);
  void respa_bin_newton(class NeighList *);
  void respa_bin_newton_tri(class NeighList *);

  // OpenMP multi-threaded neighbor list build versions

#include "accelerator_omp.h"

  // pairwise stencil creation functions

  typedef void (Neighbor::*StencilPtr)(class NeighList *, int, int, int);
  StencilPtr *stencil_create;

  void stencil_half_bin_2d_no_newton(class NeighList *, int, int, int);
  void stencil_half_bin_3d_no_newton(class NeighList *, int, int, int);
  void stencil_half_bin_2d_newton(class NeighList *, int, int, int);
  void stencil_half_bin_3d_newton(class NeighList *, int, int, int);
  void stencil_half_bin_2d_newton_tri(class NeighList *, int, int, int);
  void stencil_half_bin_3d_newton_tri(class NeighList *, int, int, int);

  void stencil_half_multi_2d_no_newton(class NeighList *, int, int, int);
  void stencil_half_multi_3d_no_newton(class NeighList *, int, int, int);
  void stencil_half_multi_2d_newton(class NeighList *, int, int, int);
  void stencil_half_multi_3d_newton(class NeighList *, int, int, int);
  void stencil_half_multi_2d_newton_tri(class NeighList *, int, int, int);
  void stencil_half_multi_3d_newton_tri(class NeighList *, int, int, int);

  void stencil_full_bin_2d(class NeighList *, int, int, int);
  void stencil_full_ghost_bin_2d(class NeighList *, int, int, int);
  void stencil_full_bin_3d(class NeighList *, int, int, int);
  void stencil_full_ghost_bin_3d(class NeighList *, int, int, int);
  void stencil_full_multi_2d(class NeighList *, int, int, int);
  void stencil_full_multi_3d(class NeighList *, int, int, int);

  // topology build functions

  typedef void (Neighbor::*BondPtr)();   // ptrs to topology build functions

  BondPtr bond_build;                 // ptr to bond list functions
  void bond_all();                    // bond list with all bonds
  void bond_partial();                // exclude certain bonds

  BondPtr angle_build;                // ptr to angle list functions
  void angle_all();                   // angle list with all angles
  void angle_partial();               // exclude certain angles

  BondPtr dihedral_build;             // ptr to dihedral list functions
  void dihedral_all();                // dihedral list with all dihedrals
  void dihedral_partial();            // exclude certain dihedrals

  BondPtr improper_build;             // ptr to improper list functions
  void improper_all();                // improper list with all impropers
  void improper_partial();            // exclude certain impropers

  // find_special: determine if atom j is in special list of atom i
  // if it is not, return 0
  // if it is and special flag is 0 (both coeffs are 0.0), return -1
  // if it is and special flag is 1 (both coeffs are 1.0), return 0
  // if it is and special flag is 2 (otherwise), return 1,2,3
  //   for which neighbor it is (and which coeff it maps to)

  inline int find_special(const int *list, const int *nspecial, 
			  const int tag) const {
    const int n1 = nspecial[0];
    const int n2 = nspecial[1];
    const int n3 = nspecial[2];

    for (int i = 0; i < n3; i++) {
      if (list[i] == tag) {
	if (i < n1) {
	  if (special_flag[1] == 0) return -1;
	  else if (special_flag[1] == 1) return 0;
	  else return 1;
	} else if (i < n2) {
	  if (special_flag[2] == 0) return -1;
	  else if (special_flag[2] == 1) return 0;
	  else return 2;
	} else {
	  if (special_flag[3] == 0) return -1;
	  else if (special_flag[3] == 1) return 0;
	  else return 3;
	}
      }
    }
    return 0;
  };
};

}

#endif<|MERGE_RESOLUTION|>--- conflicted
+++ resolved
@@ -75,11 +75,7 @@
   void set(int, char **);           // set neighbor style and skin distance
   void modify_params(int, char**);  // modify parameters that control builds
   bigint memory_usage();
-<<<<<<< HEAD
-  int exclude_setting();            // Returns 0 if no exclusion list
-=======
   int exclude_setting();
->>>>>>> ad9fa0e1
   
  protected:
   int me,nprocs;
