--- conflicted
+++ resolved
@@ -581,12 +581,8 @@
   if (minall < 0) error->all(FLERR,"Atom ID is negative");
   if (maxall >= MAXTAGINT) error->all(FLERR,"Atom ID is too big");
   if (maxall > 0 && minall == 0) error->all(FLERR,"Atom ID is zero");
-<<<<<<< HEAD
+  // this last message is wrong
   if (maxall == 0 && tag_enable && natoms)
-=======
-  // this last message is wrong
-  if (maxall == 0 && tag_enable && natoms) 
->>>>>>> 616e95e1
     error->all(FLERR,"Not all atom IDs are 0");
 }
 
