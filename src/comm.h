--- conflicted
+++ resolved
@@ -87,9 +87,6 @@
   int comm_x_only,comm_f_only;      // 1 if only exchange x,f in for/rev comm
   int map_style;                    // non-0 if global->local mapping is done
   int bordergroup;                  // only communicate this group in borders
-<<<<<<< HEAD
-  int numa_nodes;                   // >0 if twolevel factorization for grid map
-=======
   int gridflag;                     // option for creating 3d grid
   int mapflag;                      // option for mapping procs to 3d grid
   char xyz[4];                      // xyz mapping of procs to 3d grid
@@ -102,7 +99,6 @@
   int ncores;                       // # of cores per node
   int coregrid[3];                  // 3d grid of cores within a node
   int user_coregrid[3];             // user request for cores in each dim
->>>>>>> ad9fa0e1
 
   int *firstrecv;                   // where to put 1st recv atom in each swap
   int **sendlist;                   // list of atoms to send in each swap
