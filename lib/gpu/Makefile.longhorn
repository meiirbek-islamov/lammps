--- conflicted
+++ resolved
@@ -11,13 +11,8 @@
 CUDA_LIB = -L$(TACC_CUDA_LIB) -Wl,-rpath,$(TACC_CUDA_LIB)
 CUDA_OPTS = -DUNIX -O3 -Xptxas -v --use_fast_math
 
-<<<<<<< HEAD
-CUDR_CPP = mpicxx -DMPI_GERYON -DMPICH_IGNORE_CXX_SEEK
-CUDR_OPTS = -O2 -xHost -no-prec-div -ansi-alias -unroll -pc64 -no-prec-sqrt -fast-transcendentals
-=======
 CUDR_CPP = mpicxx -DMPI_GERYON -DUCL_NO_EXIT -DMPICH_IGNORE_CXX_SEEK
 CUDR_OPTS = -O2 # -xHost -no-prec-div -ansi-alias
->>>>>>> adbeb027
 
 BIN_DIR = ./
 OBJ_DIR = ./obj
