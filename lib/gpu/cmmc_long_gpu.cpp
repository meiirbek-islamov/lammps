--- conflicted
+++ resolved
@@ -41,7 +41,6 @@
   double gpu_split=CMMLMF.device->particle_split();
   int first_gpu=CMMLMF.device->first_device();
   int last_gpu=CMMLMF.device->last_device();
-  MPI_Comm world=CMMLMF.device->world();
   int world_me=CMMLMF.device->world_me();
   int gpu_rank=CMMLMF.device->gpu_rank();
   int procs_per_gpu=CMMLMF.device->procs_per_gpu();
@@ -67,11 +66,7 @@
       return false;
   }
 
-<<<<<<< HEAD
-  MPI_Barrier(world);
-=======
   CMMLMF.device->world_barrier();
->>>>>>> a499b284
   if (message)
     fprintf(screen,"Done.\n");
 
